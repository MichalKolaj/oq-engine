--- conflicted
+++ resolved
@@ -22,11 +22,7 @@
 # so set 'timeout=0' in /etc/redis/redis.conf -- please see
 #       https://bugs.launchpad.net/openquake/+bug/907760
 # for details.
-<<<<<<< HEAD
-cache_connections = false
-=======
 cache_connections = true
->>>>>>> 5fbbf316
 
 [amqp]
 host = localhost

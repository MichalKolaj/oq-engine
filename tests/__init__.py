# -*- coding: utf-8 -*-
# Copyright (c) 2010-2011, GEM Foundation.
#
# OpenQuake is free software: you can redistribute it and/or modify
# it under the terms of the GNU Lesser General Public License version 3
# only, as published by the Free Software Foundation.
#
# OpenQuake is distributed in the hope that it will be useful,
# but WITHOUT ANY WARRANTY; without even the implied warranty of
# MERCHANTABILITY or FITNESS FOR A PARTICULAR PURPOSE.  See the
# GNU Lesser General Public License version 3 for more details
# (a copy is included in the LICENSE file that accompanied this code).
#
# You should have received a copy of the GNU Lesser General Public License
# version 3 along with OpenQuake.  If not, see
# <http://www.gnu.org/licenses/lgpl-3.0.txt> for a copy of the LGPLv3 License.


from geo_unittest import *
from handlers_unittest import *
from hazard_nrml_unittest import *
from hazard_unittest import *
from job_unittest import *
from kvs_unittest import *
from logs_unittest import *
from loss_output_unittest import *
from loss_map_output_unittest import *
from output_unittest import *
from parser_exposure_portfolio_unittest import *
from parser_hazard_curve_unittest import *
from parser_vulnerability_model_unittest import *
from producer_unittest import *
from risk_job_unittest import *
from risk_parser_unittest import *
from risk_tests import *
from schema_unittest import *
from probabilistic_unittest import *
from deterministic_hazard_unittest import *
from deterministic_risk_unittest import *
<<<<<<< HEAD
from black_box_tests import *
from db_loader_unittest import *
=======
from parser_hazard_map_unittest import *
from db_loader_unittest import *
from shapes_unittest import *
>>>>>>> 485351c3
<|MERGE_RESOLUTION|>--- conflicted
+++ resolved
@@ -37,11 +37,7 @@
 from probabilistic_unittest import *
 from deterministic_hazard_unittest import *
 from deterministic_risk_unittest import *
-<<<<<<< HEAD
 from black_box_tests import *
-from db_loader_unittest import *
-=======
 from parser_hazard_map_unittest import *
 from db_loader_unittest import *
-from shapes_unittest import *
->>>>>>> 485351c3
+from shapes_unittest import *
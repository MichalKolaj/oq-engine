#!/usr/bin/env/python
# -*- coding: utf-8 -*-
# vim: tabstop=4 shiftwidth=4 softtabstop=4

#
# LICENSE
#
# Copyright (c) 2015, GEM Foundation
#
# The Hazard Modeller's Toolkit is free software: you can redistribute
# it and/or modify it under the terms of the GNU Affero General Public
# License as published by the Free Software Foundation, either version
# 3 of the License, or (at your option) any later version.
#
# You should have received a copy of the GNU Affero General Public License
# along with OpenQuake. If not, see <http://www.gnu.org/licenses/>
#
#DISCLAIMER
#
# The software Hazard Modeller's Toolkit (hmtk) provided herein
# is released as a prototype implementation on behalf of
# scientists and engineers working within the GEM Foundation (Global
# Earthquake Model).
#
# It is distributed for the purpose of open collaboration and in the
# hope that it will be useful to the scientific, engineering, disaster
# risk and software design communities.
#
# The software is NOT distributed as part of GEM's OpenQuake suite
# (http://www.globalquakemodel.org/openquake) and must be considered as a
# separate entity. The software provided herein is designed and implemented
# by scientific staff. It is not developed to the design standards, nor
# subject to same level of critical review by professional software
# developers, as GEM's OpenQuake software suite.
#
# Feedback and contribution to the software is welcome, and can be
# directed to the hazard scientific staff of the GEM Model Facility
# (hazard@globalquakemodel.org).
#
# The Hazard Modeller's Toolkit (hmtk) is therefore distributed WITHOUT
# ANY WARRANTY; without even the implied warranty of MERCHANTABILITY or
# FITNESS FOR A PARTICULAR PURPOSE. See the GNU General Public License
# for more details.
#
# The GEM Foundation, and the authors of the software, assume no
# liability for use of the software.
"""
Test suite for the NRML Source Model parser
"""
import os
import unittest
<<<<<<< HEAD
=======
import numpy as np
from openquake.baselib.node import node_from_xml
from openquake.hazardlib.geo.point import Point
from openquake.hazardlib.geo.line import Line
from openquake.hazardlib.geo.polygon import Polygon
from openquake.hazardlib.scalerel import get_available_scalerel
>>>>>>> b7faa795
from openquake.hazardlib.scalerel.wc1994 import WC1994
from openquake.hazardlib import mfd
from hmtk.sources.point_source import mtkPointSource
from hmtk.sources.area_source import mtkAreaSource
from hmtk.sources.simple_fault_source import mtkSimpleFaultSource
from hmtk.sources.complex_fault_source import mtkComplexFaultSource
from hmtk.parsers.source_model.nrml04_parser import nrmlSourceModelParser

BASE_PATH = os.path.join(os.path.dirname(__file__), "data")


class NRMLParserFullModelTestCase(unittest.TestCase):
    """
    Tests the NRML parser for the case in which a full and validated NRML
    source model is input
    """
    def setUp(self):
        self.nrml_file = os.path.join(BASE_PATH,
                                      "mixed_source_model_nrml4_2.xml")
    
    def test_execution_full(self):
        """
        Tests the execution of the reader for the full model
        """
        parser = nrmlSourceModelParser(self.nrml_file)
        model = parser.read_file("XXX")
        # Basic tests
        self.assertEqual(model.id, "XXX")
        self.assertEqual(model.name, "Some Source Model")
        self.assertEqual(len(model.sources), 5)
        # Area Source
        self._check_area_source(model.sources[0])
        self._check_point_source(model.sources[2])
        self._check_simple_fault_source(model.sources[3])
        self._check_complex_fault_source(model.sources[4])
    
    def _check_area_source(self, source):
        self.assertTrue(isinstance(source, mtkAreaSource))
        self.assertEqual(source.id, "1")
        self.assertEqual(source.name, "Quito")
        self.assertEqual(source.geometry.wkt,
                         'POLYGON((-122.5 38.0, -122.0 38.5, -121.5 38.0, '
                         '-122.0 37.5, -122.5 38.0))')
        self.assertAlmostEqual(source.upper_depth, 0.0)
        self.assertAlmostEqual(source.lower_depth, 10.0)
        self.assertAlmostEqual(source.rupt_aspect_ratio, 1.5)
        for iloc, (prob, npd) in enumerate(source.nodal_plane_dist.data):
            if iloc == 0:
                self.assertAlmostEqual(prob, 0.3),
                self.assertAlmostEqual(npd.strike, 0.0)
                self.assertAlmostEqual(npd.dip, 90.0)
                self.assertAlmostEqual(npd.rake, 0.0)
            else:
                self.assertAlmostEqual(prob, 0.7),
                self.assertAlmostEqual(npd.strike, 90.0)
                self.assertAlmostEqual(npd.dip, 45.0)
                self.assertAlmostEqual(npd.rake, 90.0)
            
        for iloc, (prob, hdd) in enumerate(source.hypo_depth_dist.data):
            if iloc == 0:
                self.assertAlmostEqual(prob, 0.5)
                self.assertAlmostEqual(hdd, 4.0)
            else:
                self.assertAlmostEqual(prob, 0.5)
                self.assertAlmostEqual(hdd, 8.0)
        self.assertTrue(isinstance(source.mfd, mfd.EvenlyDiscretizedMFD))

    def _check_point_source(self, source):
        self.assertTrue(isinstance(source, mtkPointSource))
        self.assertEqual(source.id, "3")
        self.assertEqual(source.name, "point")
        self.assertAlmostEqual(source.geometry.x, -122.0)
        self.assertAlmostEqual(source.geometry.y, 38.0)
        self.assertAlmostEqual(source.upper_depth, 0.0)
        self.assertAlmostEqual(source.lower_depth, 10.0)
        self.assertAlmostEqual(source.rupt_aspect_ratio, 0.5)
        self.assertTrue(isinstance(source.mfd, mfd.TruncatedGRMFD))
        self.assertAlmostEqual(source.mfd.a_val, -3.5)
        self.assertAlmostEqual(source.mfd.b_val, 1.0)
        self.assertAlmostEqual(source.mfd.min_mag, 5.0)
        self.assertAlmostEqual(source.mfd.max_mag, 6.5)
        for iloc, (prob, npd) in enumerate(source.nodal_plane_dist.data):
            if iloc == 0:
                self.assertAlmostEqual(prob, 0.3),
                self.assertAlmostEqual(npd.strike, 0.0)
                self.assertAlmostEqual(npd.dip, 90.0)
                self.assertAlmostEqual(npd.rake, 0.0)
            else:
                self.assertAlmostEqual(prob, 0.7),
                self.assertAlmostEqual(npd.strike, 90.0)
                self.assertAlmostEqual(npd.dip, 45.0)
                self.assertAlmostEqual(npd.rake, 90.0)
            
        for iloc, (prob, hdd) in enumerate(source.hypo_depth_dist.data):
            if iloc == 0:
                self.assertAlmostEqual(prob, 0.5)
                self.assertAlmostEqual(hdd, 4.0)
            else:
                self.assertAlmostEqual(prob, 0.5)
                self.assertAlmostEqual(hdd, 8.0)
    
    def _check_simple_fault_source(self, source):
        self.assertTrue(isinstance(source, mtkSimpleFaultSource))
        self.assertEqual(source.id, "4")
        self.assertEqual(source.name, "Mount Diablo Thrust")
        self.assertTrue(isinstance(source.mag_scale_rel, WC1994))
        self.assertAlmostEqual(source.rake, 30.0)
        self.assertAlmostEqual(source.rupt_aspect_ratio, 1.5)
        self.assertAlmostEqual(source.dip, 45.0)
        self.assertAlmostEqual(source.upper_depth, 10.0)
        self.assertAlmostEqual(source.lower_depth, 20.0)
        self.assertEqual(
            str(source.fault_trace.points[0]),
            "<Latitude=37.730100, Longitude=-121.822900, Depth=0.0000>")
        self.assertEqual(
            str(source.fault_trace.points[1]),
            "<Latitude=37.877100, Longitude=-122.038800, Depth=0.0000>")
    
    def _check_complex_fault_source(self, source):
        self.assertTrue(isinstance(source, mtkComplexFaultSource))
        self.assertEqual(source.id, "5")
        self.assertEqual(source.name, "Cascadia Megathrust")
        self.assertTrue(isinstance(source.mag_scale_rel, WC1994))
        self.assertAlmostEqual(source.rake, 30.0)
        self.assertAlmostEqual(source.rupt_aspect_ratio, 2.0)
        self.assertAlmostEqual(source.dip, 10.4179999)
        self.assertAlmostEqual(source.upper_depth, 4.89734)


class NRMLParserPartialModelTestCase(unittest.TestCase):
    """
    Tests the NRML parser for the case in which a full and validated NRML
    source model is input
    """
    def setUp(self):
        self.nrml_file = os.path.join(BASE_PATH,
                                      "mixed_source_model_nrml4_2_minimum.xml")

    def test_execution_full(self):
        """
        Tests the execution of the reader for the full model
        """
        parser = nrmlSourceModelParser(self.nrml_file)
        model = parser.read_file("XXX")
        # Basic tests
        self.assertEqual(model.id, "XXX")
        self.assertEqual(model.name, "Some Source Model")
        self.assertEqual(len(model.sources), 4)
        # Area Source
        self._check_area_source(model.sources[0])
        self._check_point_source(model.sources[1])
        self._check_simple_fault_source(model.sources[2])
        self._check_complex_fault_source(model.sources[3])

    def _check_area_source(self, source):
        self.assertTrue(isinstance(source, mtkAreaSource))
        self.assertEqual(source.id, "1")
        self.assertEqual(source.name, "Quito")
        self.assertEqual(source.geometry.wkt,
            'POLYGON((-122.5 38.0, -122.0 38.5, -121.5 38.0, '
            '-122.0 37.5, -122.5 38.0))')
        self.assertAlmostEqual(source.upper_depth, 0.0)
        self.assertAlmostEqual(source.lower_depth, 10.0)
        self.assertFalse(source.rupt_aspect_ratio)
        self.assertFalse(source.mag_scale_rel)
        self.assertFalse(source.mfd)
        self.assertFalse(source.nodal_plane_dist)
        self.assertFalse(source.hypo_depth_dist)
        
    def _check_point_source(self, source):
        self.assertTrue(isinstance(source, mtkPointSource))
        self.assertEqual(source.id, "2")
        self.assertEqual(source.name, "point")
        self.assertAlmostEqual(source.geometry.x, -122.0)
        self.assertAlmostEqual(source.geometry.y, 38.0)
        self.assertAlmostEqual(source.upper_depth, 0.0)
        self.assertAlmostEqual(source.lower_depth, 10.0)
        self.assertFalse(source.rupt_aspect_ratio)
        self.assertFalse(source.mag_scale_rel)
        self.assertFalse(source.mfd)
        self.assertFalse(source.nodal_plane_dist)
        self.assertFalse(source.hypo_depth_dist)

    def _check_simple_fault_source(self, source):
        self.assertTrue(isinstance(source, mtkSimpleFaultSource))
        self.assertEqual(source.id, "3")
        self.assertEqual(source.name, "Mount Diablo Thrust")
        self.assertAlmostEqual(source.dip, 45.0)
        self.assertAlmostEqual(source.upper_depth, 10.0)
        self.assertAlmostEqual(source.lower_depth, 20.0)
        self.assertEqual(
            str(source.fault_trace.points[0]),
            "<Latitude=37.730100, Longitude=-121.822900, Depth=0.0000>")
        self.assertEqual(
            str(source.fault_trace.points[1]),
            "<Latitude=37.877100, Longitude=-122.038800, Depth=0.0000>")
        self.assertFalse(source.rupt_aspect_ratio)
        self.assertFalse(source.mag_scale_rel)
        self.assertFalse(source.mfd)

    def _check_complex_fault_source(self, source):
        self.assertTrue(isinstance(source, mtkComplexFaultSource))
        self.assertEqual(source.id, "4")
        self.assertEqual(source.name, "Cascadia Megathrust")
        self.assertAlmostEqual(source.dip, 10.4179999)
        self.assertAlmostEqual(source.upper_depth, 4.89734)
        self.assertFalse(source.rupt_aspect_ratio)
        self.assertFalse(source.mag_scale_rel)
        self.assertFalse(source.mfd)<|MERGE_RESOLUTION|>--- conflicted
+++ resolved
@@ -49,15 +49,6 @@
 """
 import os
 import unittest
-<<<<<<< HEAD
-=======
-import numpy as np
-from openquake.baselib.node import node_from_xml
-from openquake.hazardlib.geo.point import Point
-from openquake.hazardlib.geo.line import Line
-from openquake.hazardlib.geo.polygon import Polygon
-from openquake.hazardlib.scalerel import get_available_scalerel
->>>>>>> b7faa795
 from openquake.hazardlib.scalerel.wc1994 import WC1994
 from openquake.hazardlib import mfd
 from hmtk.sources.point_source import mtkPointSource
@@ -266,4 +257,4 @@
         self.assertAlmostEqual(source.upper_depth, 4.89734)
         self.assertFalse(source.rupt_aspect_ratio)
         self.assertFalse(source.mag_scale_rel)
-        self.assertFalse(source.mfd)+        self.assertFalse(source.mfd)

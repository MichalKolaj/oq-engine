  [Michele Simionato]
<<<<<<< HEAD
  * Fixed a bug in applyToSources for the case of multiple sources
=======
  * Moved the prefiltering on the workers to save memory
>>>>>>> 2f17f354
  * Exported the aggregated loss ratios in avg losses and agg losses
  * Removed the variables quantile_loss_curves and mean_loss_curves: they
    were duplicating quantile_hazard_curves and mean_hazard_curves
  * Only ruptures boundingbox-close to the site collection are stored

  [Marco Pagani]
  * Added cluster model to classical PSHA calculator

  [Michele Simionato]
  * Fixed a bug in scenario_damage from ShakeMap with noDamageLimit=0
  * Avoided the MemoryError in the controller node by speeding up the saving
    of the information about the sources
  * Turned utils/reduce_sm into a proper command
  * Fixed a wrong coefficient in the ShakeMap amplification
  * Fixed a bug in the hazard curves export (the filename did not contain
    the period of the IMT thus producing duplicated files)
  * Parallelized the reading of the exposure

  [Marco Pagani]
  * Fixed the implementation on mutex ruptures

  [Michele Simionato]
  * Changed the aggregated loss curves exporter
  * Added an experimental calculator ebrisk
  * Changed the ordering of the events (akin to a change of seed in the
    asset correlation)

  [Robin Gee]
  * Fixed bug in tusa_langer_2016.py BA08SE model - authors updated b2 coeff
  * Fixed bug in tusa_langer_2016.py related to coeffs affecting Repi models

  [Michele Simionato]
  * Added a check to forbid to set `ses_per_logic_tree_path = 0`
  * Added an API `/extract/event_info/eidx`
  * Splitting the sources in classical calculators and not in event based
  * Removed `max_site_model_distance`
  * Extended the logic used in event_based_risk - read the hazard sites
    from the site model, not from the exposure - to all calculators
  * In classical_bcr calculations with a CSV exposure the retrofitted field
    was not read. Now a missing retrofitted value is an error

python3-oq-engine (3.3.0-1~xenial01) xenial; urgency=low

  [Graeme Weatherill]
  * Adds GMPE suite for national PSHA for Germany

  [Daniele Viganò]
  * Added a warning box when an unsupported browser is used to view the WebUI
  * Updated Docker containers to support a multi-node deployment
    with a shared directory
  * Moved the Docker containers source code from oq-builders
  * Updated the documentation related to the shared directory
    which is now mandatory for multi-node deployments

  [Matteo Nastasi]
  * Removed tests folders

  [Stéphane Drouet]
  * Added Drouet & Cotton (2015) GMPE including 2017 erratum

  [Michele Simionato]
  * Optimized the memory occupation in classical calculations (Context.poe_map)
  * Fixed a wrong counting of the ruptures in split fault sources with
    an hypo_list/slip_list causing the calculation to fail
  * Made the export of uniform hazard spectra fast
  * Made the `std` hazard output properly exportable
  * Replaced the `~` in the header of the UHS csv files with a `-`
  * Restored the `individual_curves` flag even for the hazard curves
  * Implemented dGMPE weights per intensity measure type
  * Extended `--reuse-hazard` to all calculators
  * Fixed a bug in event_based_risk from GMFs with coefficients of variations

  [Graeme Weatherill]
  * Adds magnitude scaling relation for Germany

  [Michele Simionato]
  * Used floats for the the GSIM realization weights, not Python Decimals
  * Added a flag `fast_sampling`, by default False
  * Added an API `/extract/src_loss_table/<loss_type>`
  * Removed the rupture filtering from `sample_ruptures` and optimized it in
    the `RuptureGetter` by making use of the bounding box
  * Raised the limit on `ses_per_logic_tree_path` from 2**16 to 2**32;
  * Added a parameter `max_num_sites` to increase the number of sites accepted
    by an event based calculation up to 2 ** 32 (the default is still 2 ** 16)
  * Added a command `oq compare` to compare hazard curves and maps within
    calculations
  * Extended the engine to read transparently zipped source models and exposures
  * Restored the check for invalid source IDs in applyToSources
  * Extended the command `oq zip` to zip source models and exposures
  * Parallelized the associations event ID -> realization ID
  * Improved the message when assets are discarded in scenario calculations
  * Implemented aggregation by multiple tags, plus a special case for the
    country code in event based risk

  [Marco Pagani]
  * Added two modified versions of the Bindi et al. (2011) to be used in a
    backbone approach to compute hazard in Italy
  * Added a modified version of Berge-Thierry et al. 2003 supporting Mw

  [Michele Simionato]
  * Changed the way loss curves and loss maps are stored in order to unify
    the aggregation logic with the one used for the average losses
  * Now it is possible to compute the ruptures without specifying the sites
  * Added an early check for the case of missing intensity measure types
  * Deprecated the case of exposure, site model and region_grid_spacing all
    set at the same time
  * Implemented multi-exposure functionality in event based risk
  * Changed the event based calculator to store the ruptures incrementally
    without keeping them all in memory
  * Refactored the UCERF event based calculator to work as much as possible
    the regular calculator
  * Optimized the management and storage of the aggregate losses in the event
    based risk calculation; also, reduced the memory consumption
  * Changed the default for `individual_curves` to "false", which is the right
    default for large calculations
  * Optimized the saving of the events
  * Removed the `save_ruptures` flag in the job.ini since ruptures must be saved
    always
  * Optimized the rupture generation in case of sampling and changed the
    algorithm and seeds
  * Fixed a bug with the IMT `SA(1)` considered different from `SA(1.0)`
  * Removed the long-time deprecated GMF exporter in XML format for event_based
  * Added a re-use hazard feature in event_based_risk in single-file mode
  * Made the event ID unique also in scenario calculations with
    multiple realizations
  * Removed the annoying hidden .zip archives littering the export directory
  * Added an easy way to read the exposure header
  * Added a way to run Python scripts using the engine libraries via `oq shell`
  * Improved the minimum_magnitude feature
  * Fixed the check on missing hazard IMTs
  * Reduced substantially the memory occupation in event based risk
  * Added the option `spatial_correlation=no correlation` for risk calculations
    from ShakeMaps
  * Removed the experimental calculator `ucerf_risk`
  * Optimized the sampling of time-independent sources for the case of
   `prefilter_sources=no`
  * Changed the algorithm associating events to SESs and made the event based
    hazard calculator faster in the case of many SESs
  * Reduced substantially the memory consumption in event based risk
  * Made it possible to read multiple site model files in the same calculation
  * Implemented a smart single job.ini file mode for event based risk
  * Now warnings for invalid parameters are logged in the database too
  * Fixed `oq export avg_losses-stats` for the case of one realization
  * Added `oq export losses_by_tag` and `oq export curves_by_tag`
  * Extended `oq export` to work in a multi-user situation
  * Forbidden event based calculations with more than `max_potential_paths`
    in the case of full enumeration
  * Saved a large amount of memory in event_based_risk calculations
  * Added a command `oq export losses_by_tag/<tagname> <calc_id>`
  * Extended `oq zip` to zip the risk files together with the hazard files
  * Changed the building convention for the event IDs and made them unique
    in the event loss table, even in the case of full enumeration
  * Optimized the splitting of complex fault sources
  * Fixed the ShakeMap download procedure for `uncertainty.zip` archives
    with an incorrect structure (for instance for ci3031111)
  * Disabled the spatial correlation in risk-from-ShakeMap by default
  * Optimized the rupture sampling where there is a large number of SESs
  * Extended the `reqv` feature to multiple tectonic region types and
    removed the spinning/floating for the TRTs using the feature
  * Reduced the GMPE logic tree upfront for TRTs missing in the source model
  * Fixed the ShakeMap downloader to use the USGS GeoJSON feed
  * Improved the error message when there are more than 65536 distinct tags
    in the exposure
  * Turned `vs30measured` into an optional parameter

  [Chris Van Houtte]
  * Added `siteclass` as a site parameter, and `reference_site_class` as
    a site parameter than can be specified by the user in the ini file
  * Added new classes to mcverry_2006.py to take siteclass as a predictor
  * Updated comments in mcverry_2006.py
  * Added new mcverry_2006 test tables to account for difference in site
    parameter
  * Added qa_test_data classical case_32

  [Michele Simionato]
  * Fixed the rupture exporter for Canada
  * Extended the `oq prepare_site_model` to optionally generate the
    fields z1pt0, z2pt5 and vs30measured
  * It is now an error to specify both the sites and the site model in the
    job.ini, to avoid confusion with the precedency
  * Implemented a reader for site models in CSV format
  * Made the export_dir relative to the input directory
  * Better error message for ShakeMaps with zero stddev
  * Added a source_id-filtering feature in the job.ini
  * Added a check on non-homogeneous tectonic region types in a source group
  * Fixed the option `oq engine --config-file` that broke a few releases ago
  * Replaced `nodal_dist_collapsing_distance` and
     `hypo_dist_collapsing_distance` with `pointsource_distance` and made
     use of them in the classical and event based calculators

  [Graeme Weatherill]
  * Fixes to hmtk completeness tables for consistent rates and addition of
    more special methods to catalogue

  [Michele Simionato]
  * Restricted ChiouYoungs2008SWISS01 to StdDev.TOTAL to avoid a bug
    when computing the GMFs with inter/intra stddevs
  * Raised an error if assets are discarded because too far from the hazard
    sites (before it was just a warning)
  * Added an attribute .srcidx to every event based rupture and stored it
  * Fixed an issue with the Byte Order Mark (BOM) for CSV exposures prepared
    with Microsoft Excel
  * Reduced the site collection instead of just filtering it; this fixes
    a source filtering bug and changes the numbers in case of GMF-correlation
  * Added a command `oq prepare_site_model` to prepare a sites.csv file
    containing the vs30 and changed the engine to use it
  * Added a cutoff when storing a PoE=1 from a CSV file, thus avoiding NaNs
    in classical_damage calculations
  * Reduced the data transfer in the risk model by only considering the
    taxonomies relevant for the exposure
  * Extended `oq engine --run` to accept a list of files
  * Optimized the saving of the risk results in event based in the case of
    many sites and changed the command `oq show portfolio_loss` to show
    mean and standard deviation of the portfolio loss for each loss type

  [Marco Pagani]
  * Added a first and preliminary version of the GMM for the Canada model
    represented in an analytical form.
  * Added a modified version of Atkinson and Macias to be used for the
    calculation of hazard in NSHMP2014.
  * Added support for PGA to the Si and Midorikawa (1999).

  [Michele Simionato]
  * Made it possible to run the risk over an hazard calculation of another user
  * Worked around the OverflowError: cannot serialize a bytes object larger
    than 4 GiB in event based calculations
  * Started using Python 3.6 features
  * Fixed the check on vulnerability function ID uniqueness for NRML 0.5
  * Ruptures and GMFs are now computed concurrently, thus mitigating the
    issue of slow tasks
  * Changed the name of the files containing the disaggregation outputs:
    instead of longitude and latitude they contain the site ID now
  * If a worker runs close to out of memory, now a warning appears in the
    main log
  * 'lons' and 'lats' are now spelled 'lon' and 'lat' in
    the REQUIRES_SITES_PARAMETERS to be consistent with site_model.xml

  [Daniele Viganò]
  * Fixed a bug about 'The openquake master lost its controlling terminal'
    when running with 'nohup' from command line

  [Michele Simionato]
  * The `export_dir` is now created recursively, i.e. subdirectories are
    automatically created if needed
  * Fixed a bug with the minimum_magnitude feature and extended it to be
    tectonic region type dependent
  * Changed the rupture generation to yield bunches of ruptures, thus avoiding
    the 4GB pickle limit
  * Parallelized the splitting of the sources, thus making the preprocessing
    faster

  [Marco Pagani]
  * Implemented two additional versions of the Silva et al. 2002 GMPE
  * Added the possibility of setting rake to 'undefined'
  * Added first 'modified GMPE' implementing the site term for Canada 2015 model
  * Fixed a bug in the disaggregation calculation due to wrong binning of magnitudes

  [Michele Simionato]
  * Now the combination uniform_hazard_spectra=true and mean_hazard_curves=false
    is accepted again, as requested by Laurentiu Danciu

  [Daniele Viganò]
  * Support for Ubuntu Trusty is removed
  * Replaced supervisord with systemd in Ubuntu packages

  [Michele Simionato]
  * Changed the way the rupture geometries are stored to be consistent with
    the source geometries
  * We are now saving information about the source geometries in the datastore
    (experimentally)
  * Fixed a bug in event based with sampling causing incorrect GMFs
  * Unified all distribution mechanisms to returns the outputs via zmq
  * Added a check for inconsistent IMTs between hazard and risk
  * Replaced the forking processpool with a spawning processpool

 -- Matteo Nastasi (GEM Foundation) <nastasi@openquake.org>  Mon, 07 Jan 2019 13:51:24 +0000

python3-oq-engine (3.2.0-1~xenial01) xenial; urgency=low

  [Kendra Johnson]
  * Implemented a version of Munson and Thurber (1997) for use with the
    USGS Hawaii hazard model
  * Implemented PGA for Campbell (1997)

  [Matteo Nastasi]
  * specified 'amd64' as the only architecture supported by ubuntu packages

  [Michele Simionato]
  * Changed the source writer: now the `srcs_weights` are written in the XML
    file only if they are nontrivial
  * Changed the algorithm assigning the seeds: they are now generated before
    the source splitting; also, a seed-related bug in the splitting was fixed
  * For event based, moved the rupture generation in the prefiltering phase

  [Daniele Viganò]
  * Fixed a bug with CTRL-C when using the `processpool` distribution

  [Robin Gee]
  * Raised the source ID length limit in the validation from 60 to 75 characters
    to allow sources with longer IDs

  [Michele Simionato]
  * Introduced a `multi_node` flag in `openquake.cfg` and used it to
    fully parallelize the prefiltering in a cluster
  * Used the rupture seed as rupture ID in event based calculations
  * Changed the deprecation mechanism of GSIMs to use a class attribute
    `superseded_by=NewGsimClass`
  * Solved the pickling bug in event based hazard by using generator tasks
  * Improved the distribution of the risk tasks by changing the weight

  [Pablo Heresi]
  * Contributed the HM2018CorrelationModel

  [Michele Simionato]
  * Restored the `individual_curves` flag that for the moment is used for the
    risk curves
  * Introduced two experimental new parameters `floating_distance` and
    `spinning_distance` to reduce hypocenter distributions and nodal plane
    distributions of ruptures over the corresponding distances
  * Optimized the parsing of the logic tree when there is no "applyToSources"
  * Made the IMT classes extensible in client code
  * Reduced the hazard maps from 64 to 32 bit, to be consistent with the
    hazard curves and to reduce by half the download time

  [Graeme Weatherill]
  * Implements a fix of Montalva et al (2016) for new coefficients (now
    Montalva et al. (2017))

  [Michele Simionato]
  * Parallelized the reading of the source models
  * Optimized `oq info --report` by not splitting the sources in that case
  * Speedup the download of the hazard curves, maps and uhs
  * Honored `concurrent_tasks` in the prefiltering phase too
  * It is now legal to compute uniform hazard spectra for a single period
  * Added command `oq plot_memory`
  * Introduced a MultiGMPE concept
  * Saved the size of the datastore in the database and used it in the WebUI

  [Graeme Weatherill]
  * Adds geotechnical related IMTs

  [Michele Simionato]
  * Renamed /extract/agglosses -> /extract/agg_losses and same for aggdamages
  * Supported equivalent epicentral distance with a `reqv_hdf5` file
  * Fixed the risk from ShakeMap feature in the case of missing IMTs
  * Changed the way gmf_data/indices and ruptures are stored
  * Added experimental support for dask
  * Added 11 new site parameters for geotechnic hazard
  * Changed the SiteCollection to store only the parameters required by the
    GSIMs

  [Robin Gee]
  * The number of sites is now an argument in the method _get_stddevs()
    in the GMPE of Kanno, 2006

  [Michele Simionato]
  * Changed the serialization of ruptures to HDF5: the geometries are now
    stored in a different dataset
  * Bug fix: the asset->site association was performed even when not needed
  * Made it possible to serialize to .hdf5 multipoint sources and
    nonparametric gridded sources
  * Added a check on source model logic tree files: the uncertaintyModel
    values cannot be repeated in the same branchset
  * Added a flag `std_hazard_curves`; by setting it to `true` the user can
    compute the standard deviation of the hazard curves across realizations

  [Marco Pagani]
  * Added Thingbaijam et al. (2017) magnitude-scaling relationship

  [Michele Simionato]
  * Added an /extract/ API for event_based_mfd
  * Fixed a bug in the classical_damage calculators: multiple loss types
    were not treated correctly

  [Marco Pagani]
  * Adding tests to the method computing decimal time

  [Michele Simionato]
  * Removed the event_based_rupture calculator and three others
  * Added a field `size_mb` to the `output` table in the database and made
    it visible in the WebUI as a tooltip
  * Added a command `oq check_input job.ini` to check the input files
  * Made the loss curves and maps outputs from an event based risk calculation
    visible to the engine and the WebUI (only the stats)
  * Added a check on duplicated branchIDs in GMPE logic trees

  [Daniele Viganò]
  * Fixed a bug when reading exposure with utf8 names on systems with non-utf8
    terminals (Windows)
  * Changed the openquake.cfg file and added a dbserver.listen parameter
  * Added the hostname in the WebUI page. It can be customize by the user
    via the `local_settings.py` file

  [Michele Simionato]
  * Added a Content-Length to the outputs downloadable from the WebUI
  * Fixed a bug when extracting gmf_data from a hazard calculation with a
    filtered site collection
  * Stored an attributed `events.max_gmf_size`
  * Added a check on exposures with missing loss types
  * Added a LargeExposureGrid error to protect the user by tricky exposures
    (i.e. France with assets in the Antilles)
  * Changed the event_based_risk calculator to compute the loss curves and
    maps directly; removed the asset_loss_table
  * Changed the event_based_risk calculator to distribute by GMFs always
  * Optimized the memory consumption in the UCERF classical calculator
  * Added a parameter `minimum_magnitude` in the job.ini
  * Added an utility `utils/combine_mean_curves.py`

 -- Matteo Nastasi (GEM Foundation) <nastasi@openquake.org>  Thu, 06 Sep 2018 12:27:53 +0000

python3-oq-engine (3.1.0-1~xenial01) xenial; urgency=low

  [Marco Pagani and Changlong Li]
  * Added a version of the Yu et al. (2013) GMPE supporting Mw

  [Michele Simionato]
  * Reduced the data transfer in the UCERF calculators
  * Stored the zipped input files in the datastore for reproducibility
  * Fixed a regression when reading GMFs from an XML in absence of a sites.csv
    file

  [Robin Gee]
  * Extend `oq to_shapefile` method to also work with `YoungsCoppersmithMFD`
    and `arbitraryMFD` MFD typologies.

  [Michele Simionato]
  * Now the hazard statistics can be computed efficiently even in a single
    calculation, i.e. without the `--hc` option
  * Added a check on the Python version in the `oq` command
  * Reduced the data transfer when sending the site collection
  * Changed the default `filter_distance`

  [Daniele Viganò]
  * Fixed a bug where the PID was not saved into the database
    when using the command line interface
  * Made it impossible to fire  multiple `CTRL-C` in sequence
    to allow processes teardown and tasks revocation when Celery is used

  [Michele Simionato]
  * Used `scipy.spatial.distance.cdist` in `Mesh.get_min_distance`
  * Prefiltered sites and assets in scenario calculations
  * Made it possible to specify the `filter_distance` in the `job.ini`
  * Made rtree optional again and disabled it in macOS
  * Optimized the SiteCollection class and doubled the speed of distance
    calculations in most continental scale calculations
  * Fixed an ordering bug in event based risk from GMFs when using a
    vulnerability function with PMF
  * Replaced Rtree with KDtree except in the source filtering
  * Parallelized the source prefiltering
  * Removed the tiling feature from the classical calculator
  * Undeprecated `hazardlib.calc.stochastic.stochastic_event_set` and
    made its signature right
  * Removed the source typology from the ruptures and reduced the rupture
    hierarchy
  * Removed the mesh spacing from PlanarSurfaces
  * Optimized the instantiation of the rtree index
  * Replaced the old prefiltering mechanism with the new one

  [Daniele Viganò]
  * Managed the case of a dead controlling terminal (SIGHUP)

  [Michele Simionato]
  * Removed Decimal numbers from the PMF distribution in hazardlib
  * Fixed another tricky bug with rtree filtering across the international
    date line
  * Added a parameter `prefilter_sources` with values `rtree|numpy|no`
  * Removed the prefiltering on the workers, resulting in a huge speedup
    for gridded ruptures at the cost of a larger data transfer
  * Changed the `losses_by_event` output to export a single .csv file with
    all realizations
  * Added a `cross_correlation` parameter used when working with shakemaps
  * Now sites and exposure can be set at the same time in the job.ini
  * Introduced a `preclassical` calculator
  * Extended the scenario_damage calculator to export `dmg_by_event`
    outputs as well as `losses_by_event` outputs if there is a consequence
    model
  * Unified `region` and `region_constraint` parameters in the job.ini
  * Added a check to forbid duplicated GSIMs in the logic tree
  * Introduced some changes to the `realizations` exporter (renamed field
    `uid` -> `branch_path` and removed the `model` field)
  * Added a command `oq celery inspect`
  * Reduced the check on too many realizations to a warning, except for
    event based calculations
  * Improved the hazard exporter to exports only data for the filtered
    site collection and not the full site collection
  * Extended the BCR exporter to export the asset tags

  [Catalina Yepes]
  * Revised/enhanced the risk demos

  [Michele Simionato]
  * Added a warning about the option `optimize_same_id_sources` when the user
    should take advantage of it

  [Daniele Viganò]
  * `celery-status` script converted into `oq celery status` command
  * Removed Django < 1.10 backward compatibility
  * Updated Python dependices (numpy 1.14, scipy 1.0.1,
    Django 1.10+, Celery 4+)

  [Michele Simionato]
  * Implemented scenario_risk/scenario_damage from shakemap calculators
  * Exported the asset tags in the asset based risk outputs
  * Fixed a numeric issue for nonparametric sources causing the hazard curves
    to saturate at high intensities
  * Added an utility to download shakemaps
  * Added an XML exporter for the site model
  * Slight change to the correlation module to fix a bug in the SMTK
  * Added a distribution mechanism `threadpool`

 -- Matteo Nastasi (GEM Foundation) <nastasi@openquake.org>  Fri, 01 Jun 2018 09:02:01 +0000

python3-oq-engine (3.0.0-1~precise01) precise; urgency=low

  [Michele Simionato]
  * Fixed a bug with newlines in the logic tree path breaking the CSV exporter
    for the realizations output
  * When setting the event year, each stochastic event set is now considered
    independent
  * Fixed a bug in the HMTK plotting libraries and added the ability to
    customize the figure size
  * Fixed bug in the datastore: now we automatically look for the attributes
    in the parent dataset, if the dataset is missing in the child datastore
  * Extended extract_losses_by_asset to the event based risk calculator
  * Stored in source_info the number of events generated per source
  * Added a script utils/reduce_sm to reduce the source model of a calculation
    by removing all the sources not affecting the hazard
  * Deprecated `openquake.hazardlib.calc.stochastic.stochastic_event_set`
  * Fixed the export of ruptures with a GriddedSurface geometry
  * Added a check for wrong or missing `<occupancyPeriods>` in the exposure
  * Fixed the issue of slow tasks in event_based_risk from precomputed GMFs
    for sites without events
  * Now the engine automatically associates the exposure to a grid if
    `region_grid_spacing` is given and the sites are not specified otherwise
  * Extracting the site mesh from the exposure before looking at the site model
  * Added a check on probs_occur summing up to 1 in the SourceWriter
  * `oq show job_info` now shows the received data amount while the
    calculation is progressing

  [Daniele Viganò]
  * Removed support for Python 2 in `setup.py`
  * Removed files containing Python 2 dependencies
  * Added support for WebUI groups/permissions on the
    export outputs and datastore API endpoints

  [Michele Simionato]
  * Fixed `oq show` for multiuser with parent calculations
  * Fixed `get_spherical_bounding_box` for griddedSurfaces
  * Implemented disaggregation by source only for the case
    of a single realization in the logic tree (experimental)
  * Replaced celery with celery_zmq as distribution mechanism
  * Extended `oq info` to work on source model logic tree files
  * Added a check against duplicated fields in the exposure CSV
  * Implemented event based with mutex sources (experimental)
  * Add an utility to read XML shakemap files in hazardlib
  * Added a check on IMTs for GMFs read from CSV

  [Daniele Viganò]
  * Changed the default DbServer port in Linux packages from 1908 to 1907

  [Michele Simionato]
  * Logged rupture floating factor and rupture spinning factor
  * Added an extract API for losses_by_asset
  * Added a check against GMF csv files with more than one realization
  * Fixed the algorithm setting the event year for event based with sampling
  * Added a command `oq importcalc` to import a remote calculation in the
    local database
  * Stored avg_losses-stats in event based risk if there are multiple
    realizations
  * Better error message in case of overlapping sites in sites.csv
  * Added a an investigation time attribute to source models with
    nonparametric sources
  * Bug fix: in some cases the calculator `event_based_rupture` was generating
    too few tasks and the same happened for classical calculation with
    `optimize_same_id_sources=true
  * Changed the ordering of the epsilons in scenario_risk
  * Added the ability to use a pre-imported risk model
  * Very small result values in scenario_damage (< 1E-7) are clipped to zero,
    to hide numerical artifacts
  * Removed an obsolete PickleableSequence class
  * Fixed error in classical_risk when num_statistics > num_realizations
  * Fixed a TypeError when reading CSV exposures with occupancy periods
  * Extended the check on duplicated source IDs to models in format NRML 0.5
  * Added a warning when reading the sources if .count_ruptures() is
    suspiciously slow
  * Changed the splitting logic: now all sources are split upfront
  * Improved the splitting of complex fault sources
  * Added a script to renumber source models with non-unique source IDs
  * Made the datastore of calculations using GMPETables relocatable; in
    practice you can run the Canada model on a cluster, copy the .hdf5 on
    a laptop and do the postprocessing there, a feat previously impossible.

  [Valerio Poggi]
  * Included a method to export data directly from the Catalogue() object into
    standard HMTK format.

  [Michele Simionato]
  * Now the parameter `disagg_outputs` is honored, i.e. only the specified
    outputs are extracted from the disaggregation matrix and stored
  * Implemented statistical disaggregation outputs (experimental)
  * Fixed a small bug: we were reading the source model twice in disaggregation
  * Added a check to discard results coming from the wrong calculation
    for the distribution mode `celery_zmq`
  * Removed the long time deprecated commands
    `oq engine --run-hazard` and `oq engine --run-risk`
  * Added a distribution mode `celery_zmq`
  * Added the ability to use a preimported exposure in risk calculations
  * Substantial cleanup of the parallelization framework
  * Fixed a bug with nonparametric sources producing negative probabilities

 -- Matteo Nastasi (GEM Foundation) <nastasi@openquake.org>  Mon, 09 Apr 2018 09:52:32 +0200

python3-oq-engine (2.9.0-1~precise01) precise; urgency=low

  [Michele Simionato]
  * Deprecated the NRML format for the GMFs

  [Matteo Nastasi]
  * Debian package moved to Python 3.5

  [Graeme Weatherill]
  * Small bug fix for Derras et al (2014) GMPE when Rjb = 0.0

  [Michele Simionato]
  * Improved the .rst reports for classical calculations with tiling
  * Reduced the data transfer in the event based risk calculator by
    reading the event IDs directly from the workers
  * Integrated the gmf_ebrisk calculator inside the event based calculator
  * Improved the weighting algorithm for the sources in the event based
    rupture calculator
  * Improved error message for source model files declared as nrml/0.5 when
    they actually are nrml/0.4
  * Optimized the classical_bcr calculator for the case of many realizations
  * Extended the exposure CSV importer to manage the `retrofitted` field

  [Marco Pagani, Changlong Li]
  * Adds the Yu et al. (2013) GMPEs

  [Michele Simionato]
  * Fixed a bug in the hazard outputs: they were displayed in the WebUI even
    if they were missing
  * Implemented splitting of nonparametric sources

  [Marco Pagani]
  * Fixed the 'get_closest_points' method for the
    `openquake.hazardlib.geo.surface.gridded.GriddedSurface` class

  [Michele Simionato]
  * Now the source model paths are relative to the source model logic tree file
  * Fixed an international date line bug when using rtree for prefiltering
  * Deprecated `nrml.parse`, it is now called `nrml.to_python`
  * Improved the task distribution by splitting the AreaSources upfront
    and by improving the weighting algorithm

  [Daniele Viganò]
  * TMPDIR can be customized via the `openquake.cfg` file
  * Updated dependencies compatibility in setup.py

  [Michele Simionato]
  * If the hazard is precomputed, setting the `site_model_file`,
    `gsim_logic_tree_file` or `source_model_logic_tree_file` gives a warning
  * Removed the obsolete API `/extract/qgis-` and added `extract/hcurves`,
    `extract/hmaps`, `extract/uhs` for use with the QGIS plugin
  * Removed the deprecated GeoJSON exporters
  * Fixed a bug with `oq engine --run job.ini --exports npz`
  * Fixed the ordering of the IMTs in hazardlib
  * `oq engine --delete-calculation` now aborts the calculation first
  * Added some documentation about how to access the datastore
  * Introduced a minimum_distance for the GSIMs
  * Fixed several small issues with the UCERF calculators; now ucerf_hazard
    can be used as a precalculator of gmf_ebrisk
  * Initial support for disaggregation by source
  * Added the ability to import large exposures as CSV (experimental)
  * Changed the source weights to be proportional to the number of GSIMs
    relevant for the tectonic region type, thus improving the task distribution

  [Daniele Viganò]
  * The RPM python3-oq-engine package replaced python-oq-engine
  * RPM packages moved to Python 3.5

  [Michele Simionato]
  * Added the ability to dump a specific calculation
  * Changed the signature of the extract command to `oq extract what calc_id`,
    where `what` is a path info plus query string;

  [Graeme Weatherill]
  * Implements significant duration GMPEs of Bommer et al. (2009) and Afshari &
    Stewart (2016)
  * Adds significant duration IMT definitions to support IMTs

  [Michele Simionato]
  * Run the DbServer as a detached process
  * Improved the test coverage for event based with GMF correlation
  * Optimized the event based risk calculator from ruptures: now the ruptures
    are instantiated in the workers and not in the controller if possible
  * Exported the parameter `ses_per_logic_tree_path` in the ruptures.csv file
  * Improved the display names for the risk outputs
  * Added a /v1/:calc_id/abort route to the engine server and Abort buttons
    to the WebUI
  * Fixed the seeds properly in the case of vulnerability functions with PMFs:
    now even if the ground motion fields are all equal, the risk numbers
    will be different since there is a different seed per each field
  * Stored a rupture loss table in event based risk calculations
  * Made sure that the number of effective ruptures is stored in csm_info
  * Fixed the HMTK tests to work with numpy from 1.11 to 1.14
  * Added a command `oq shell` to open an embedded (I)Python shell
  * Turned the 'realizations' output into a dynamic output

  [Matteo Nastasi]
  * Split package from python-oq-engine to python-oq-engine,
    python-oq-engine-master and python-oq-engine-worker
  * Implemented an API `/v1/on_same_fs` to check filesystem accessibility
    between engine and a client application

  [Michele Simionato]
  * Reduced the data transfer when computing the hazard curves in postprocessing
  * Removed the FilteredSiteCollection class

  [Nick Ackerley]
  * Some improvements to the plotting routines of the HMTK

  [Michele Simionato]
  * Removed the ability to run `oq engine --run job_h.ini,job_r.ini`
  * Forbidden the site model in gmf_ebrisk calculations
  * When the option `--hc` is given the ruptures can now be read directly
    from the workers, thus saving some startup time
  * Optimized the storage of the ruptures: the site IDs are not saved anymore
  * Added a check for missing `risk_investigation_time`
  * Reduced the data transfer in the gmf_ebrisk calculator
  * Now the gmf_ebrisk calculator builds the aggregate loss curves too
  * Extended the gmf_ebrisk calculator to use the GMFs produced by an event
    based hazard calculation, both via CSV and via the --hc option
  * Fixed a performance bug in the computations of the aggregate loss curves
    by reading the full event loss table at once
  * Fixed `oq zip` to work with gmf_ebrisk calculations
  * Fixed a serious bug in the gmf_ebrisk calculator: the results were in most
    cases wrong and dependent on the number of spawned tasks
  * Now the `master_seed` controls the generation of the epsilons in all
    situations (before in event_based_risk without `asset_correlation` it was
    managed by `random_seed`)
  * Changed the management of the epsilons in the gmf_ebrisk calculator to
    be the same as in the event_based_risk calculator
  * Added a check on the input files: the listed paths must be relative paths
  * Fixed a bug when storing the disagg-bins in the case the lenghts of the
    arrays are not the same for all sites
  * In the case of a single tile the prefiltering was applied twice: fixed the
    problem and generally improved the filtering/weighting of the sources
  * Fixed the CSV exporter for disaggregation outputs when iml_disagg is set

  [Graeme Weatherill]
  * Fixed ASK14 GMPE behaviour to remove ValueError
  * Implements comprehensive suite of NGA East ground motion models for
    central and eastern United States
  * Minor modification of check_gsim functions to permit instantiated classes
    to be passed

 -- Matteo Nastasi (GEM Foundation) <nastasi@openquake.org>  Mon, 26 Feb 2018 08:53:58 +0100

python3-oq-engine (2.8.0-0~precise01) precise; urgency=low

  [Michele Simionato]
  * `iml_disagg` and `poes_disagg` cannot coexist in the job.ini file
  * Added a check on `conditional_loss_poes` in the event_based_risk calculator:
    now it requires `asset_loss_table` to be set

  [Anirudh Rao]
  * Sorted taxonomies before comparison in the BCR calculator

  [Michele Simionato]
  * Optimized the disaggregation calculation by performing the PMF extraction
    only once at the end of the calculation and not in the workers
  * Added an `oq zip` command
  * Avoided running an useless classical calculation if `iml_disagg` is given

  [Valerio Poggi]
  * Implemented subclasses for ZhaoEtAl2006Asc and AtkinsonBoore2006 to account
    for the distance filter used by SGS in their PSHA model for Saudi Arabia.
    Distance threshold is hard coded to 5km in this implementation.

  [Michele Simionato]
  * Added a warning if the aggregated probability of exceedence (poe_agg) in
    a disaggregation output is very dissimilar from poes_disagg
  * Removed the flag `split_sources`
  * Optimized the operation `arrange_data_in_bins` in the disaggregation
    calculator and reduced the data transfer by the number of tectonic
    region types
  * Improved the sending of the sources to the workers, especially for the
    MultiPointSources
  * Better error message if the user sets a wrong site_id in the sites.csv file
  * Now the distance and lon lat bins for disaggregation are built directly
    from the integration distance
  * Used uniform bins for disaggregation (before they were potentially
    different across realizations / source models)
  * Improved the error message if the user forgets both sites and sites.csv
    in a calculation starting from predetermined GMFs
  * Improved the error message if the user specifies a non-existing file in
    the job.ini
  * Change the ordering of the TRT bins in disaggregation: now they are
    ordered lexicographically
  * Added more validity checks on the job.ini file for disaggregation
  * Changed the .hdf5 format generated by `oq extract -1 hazard/rlzs`; you can
    still produce the old format by using `oq extract -1 qgis-hazard/rlzs`
  * Optimized the disaggregation calculator by instantiating
    `scipy.stats.truncnorm` only once per task and not once per rupture
  * Optimized the disaggregation calculator when `iml_disagg` is specified,
    by caching duplicated results
  * Made sure that `oq dbserver stop` also stops the zmq workers if the zmq
    distribution is enabled
  * Added a check when disaggregating for a PoE too big for the source model
  * If `iml_disagg` is given, forbid `intensity_measure_types_and_levels`
  * Fixed the disaggregation outputs when `iml_disagg` is given: the PoE has
    been removed by the name of the output and correct PoE is in the XML file
  * Fixed `oq export loss_curves/rlzs` for event_based_risk/case_master
  * Removed the obsolete parameter `loss_curve_resolution`
  * Fixed a Python 3 unicode error with `oq engine --run job.zip`
  * Added a command `oq abort <calc_id>`
  * Stored the avg_losses in classical risk in the same way as in
    event_based_risk and made them exportable with the same format
  * Removed the outputs losses_by_tag from the event based risk calculators
    and changed the default for the avg_losses flag to True
  * WebUI: now every job runs in its own process and has name oq-job-<ID>
  * Refactored the WebUI tests to use the DbServer and django.test.Client
  * Added an experimental feature `optimize_same_id_sources`
  * Fixed a bug in gmf_ebrisk when there are zero losses and added more
    validity checks on the CSV file
  * The parameter `number_of_ground_motion_fields` is back to being optional in
    scenario calculators reading the GMFs from a file, since it can be inferred
  * Removed the deprecated risk outputs dmg_by_tag, dmg_total,
    losses_by_tag, losses_total
  * Deprecated the .geojson exporters for hazard curves and maps
  * We now keep the realization weights in case of logic tree sampling (before
    they were rescaled to 1 / R and considered all equals)
  * Optimized sampling for extra-large logic trees
  * Added a check on missing `source_model_logic_tree`
  * Fix to the gmf_ebrisk calculator: the realization index in the event loss
    table was incorrect and too many rows were saved
  * Added a way to restrict the source logic model tree by setting a sm_lt_path
    variable in the job.ini (experimental)
  * Fixed the precedence order when reading openquake.cfd

 -- Matteo Nastasi (GEM Foundation) <nastasi@openquake.org>  Wed, 29 Nov 2017 14:33:05 +0100

python-oq-engine (2.7.0-0~precise01) precise; urgency=low

  [Michele Simionato]
  * Fixed the risk exporters for tags containing non-ASCII characters

  [Valerio Poggi]
  * Implemented the Pankow and Pechmann 2004 GMPE (not verified)

  [Graeme Weatherill]
  * Added Derras et al. (2014) GMPE
  * Implemented the Zhao et al. (2016) GMPE for active shallow crustal,
    subduction interface and subduction slab events
  * Adds 'rvolc' (volcanic path distance) to the distance context

  [Michele Simionato]
  * The outputs loss_curves-rlzs and loss_curves-stats are now visible again
    as engine outputs (before they were hidden)
  * Added a debug command `oq plot_assets` and fixed `oq plot_sites`
  * Added a flag `--multipoint` to the command `oq upgrade_nrml`
  * Deprecated several outputs: hcurves-rlzs, agg_loss_table, losses_total,
    dmg_by_tag, dmg_total, losses_by_tag, losses_by_tag-rlzs
  * Extended the command `oq extract job_id` to check the database
  * Optimized the scenario damage calculator by vectorizing the calculation
    of the damage states
  * Extended the FragilityFunctions to accept sequences/arrays of intensity
    levels, as requested by Hyeuk Ryu

  [Daniele Viganò]
  * Added support for groups in the WebUI/API server

  [Michele Simionato]
  * Added an experimental distribution mode of kind "zmq"
  * Implemented an API `/extract/agglosses/loss_type?tagname1=tagvalue1&...`
    with the ability to select all tagvalues (`*`) for a given tagname
  * Deprecated reading hazard curves from CSV, since it was an experimental
    features and nobody is using it
  * Changed the exporter of the event loss table to export all realizations
   into a single file

  [Graeme Weatherill]
  * Adds the Bindi et al. (2017) GMPEs for Joyner-Boore and Hypocentral
    Distance

  [Michele Simionato]
  * Made it mandatory to specify the sites for all calculators reading the
    GMFs from a CSV file
  * Tested also the case of calculators requiring a shared_dir
  * Improved the error checking when parsing vulnerability functions with PMF

  [Daniele Viganò]
  * Fixed a bug in `oq reset` command which was not stopping
    the DbServer properly

  [Michele Simionato]
  * Implemented an API `/extract/aggcurves/loss_type?tagname1=tagvalue1&...`
  * Implemented an API `/extract/aggdamages/loss_type?tagname1=tagvalue1&...`
  * Every time a new calculation starts, we check if there is a newer version
    of the engine available on GitHub
  * Changed the search logic for the configuration file `openquake.cfg`
  * Implemented an API `/extract/agglosses/loss_type?tagname1=tagvalue1&...`
  * Fixed several bugs in the gmf_ebrisk calculator, in particular in presence
    of asset correlation and missing values on some sites
  * Fixed a bug with logging configured a WARN level instead of INFO level
    if rtree was missing (affecting only `oq run`)
  * Changed the ScenarioDamage demo to use two GSIMs
  * Added a node `<tagNames>` in the exposure
  * Added a web API to extract the attributes of a datastore object
  * Fixed `oq to_shapefile` and `oq from_shapefile` to work with NRML 0.5
    (except MultiPointSources)
  * Added information about the loss units to the `agg_curve` outputs
  * `oq extract hazard/rlzs` now extracts one realization at the time
  * The rupture filtering is now applied during disaggregation
  * Changed the /extract wen API to return a compressed .npz file
  * Fixed a bug with multi-realization disaggregation, celery and no
    shared_dir: now the calculation does not hang anymore

 -- Matteo Nastasi (GEM Foundation) <nastasi@openquake.org>  Thu, 19 Oct 2017 13:53:08 +0200

python-oq-engine (2.6.0-0~precise01) precise; urgency=low

  [Michele Simionato]
  * Fixed the GMF .npz export when the GMFs are extracted from a file
  * Stored the number of nonzero losses per asset and realization in
    event_based_risk calculations with asset_loss_table=True

  [Daniele Viganò]
  * Fixed 'openquake' user creation in RPM when SELinux is in enforcing mode
  * Changed the behaviour during RPM upgrades:
    the old openquake.cfg configuration file is left untouched and the new one
    installed as openquake.cfg.rpmnew

  [Michele Simionato]
  * Added a check on `number_of_ground_motion_fields` when the GMFs are
    extracted from a NRML file
  * Added a command `oq extract` able to extract hazard outputs into HDF5 files
  * Fixed a bug when reading GMFs from a NRML file: the hazard sites were
    read from the exposure (incorrectly) and not from the GMFs
  * Fixed a bug in MultiMFDs of kind `arbitraryMFD`

  [Valerio Poggi]
  * Implemented the Atkinson (2010) GMPE as subclass `Atkinson2010Hawaii`
    of `BooreAtkinson2008`

  [Michele Simionato]
  * Used the new loss curves algorithm for the asset loss curves and loss maps
  * Added a generic `extract` functionality to the web API
  * Fixed a bug when computing the rjb distances with multidimensional meshes
  * Changed the GMF CSV exporter to export the sites too; unified it with the
    event based one

  [Daniele Viganò]
  * Changed the 'CTRL-C' behaviour to make sure that all children
    processes are killed when a calculation in interrupted

  [Michele Simionato]
  * Fixed a bug in the statistical loss curves exporter for classical_risk
  * Replaced the agg_curve outputs with losses by return period outputs
  * Turned the DbServer into a multi-threaded server
  * Used zmq in the DbServer
  * Fixed correct_complex_sources.py
  * Fixed `oq export hcurves-rlzs -e hdf5`
  * Changed the source weighting algorithm: now it is proportional to the
    the number of affected sites
  * Added a command `oq show dupl_sources` and enhances `oq info job.ini`
    to display information about the duplicated sources
  * Added a flag `split_sources` in the job.ini (default False)
  * Updated the demos to the format NRML 0.5

  [Valerio Poggi]
  * Implemented the Munson and Thurber 1997 (Volcanic) GMPE

  [Graeme Weatherill]
  * Adapts CoeffsTable to be instantiated with dictionaries as well as strings

  [Daniele Viganò]
  * Extended the 'oq reset' command to work on multi user installations

  [Michele Simionato]
  * Fixed a bug: if there are multiple realizations and no hazard stats,
    it is an error to set hazard_maps=true or uniform_hazard_spectra=true
  * Implemented aggregation by asset tag in the risk calculators
  * Fixed a small bug in the HMTK (in `get_depth_pmf`)
  * Extended the demo LogicTreeCase1ClassicalPSHA to two IMTs and points
  * Added a documentation page `oq-commands.md`
  * Removed the automatic gunzip functionality and added an automatic
    checksum functionality plus an `oq checksum` command
  * Made the demo LogicTreeCase2ClassicalPSHA faster
  * Fixed the export by realization of the hazard outputs
  * Changed the generation of loss_maps in event based risk, without the option
    `--hc`: now it is done in parallel, except when reading the loss ratios
  * Renamed `--version-db` to `--db-version`, to avoid
    confusions between `oq --version` and `oq engine -version`
  * Fixed bug in the exported outputs: a calculation cannot export the results
    of its parent
  * Extended the `sz` field in the rupture surface to 2 bytes, making it
    possible to use a smaller mesh spacing
  * Changed the ordering of the fields in the loss curves and loss maps
    generated by the event based risk calculator; now the insured fields
    are at the end, before they were intermixed with each loss type
  * Changed the format of array `all_loss_ratios/indices`
  * The size in bytes of the GMFs was saved incorrectly
  * Added an exporter gmf_scenario/rup-XXX working also for event based
  * First version of the calculator gmf_ebrisk
  * Implemented risk statistics for the classical_damage calculator
  * Added a .csv importer for the ground motion fields
  * Implemented risk statistics for the classical_bcr calculator

  [Armando Scarpati]
  * Show to the user the error message when deleting a calculation
    in the WebUI fails

  [Michele Simionato]
  * Better error message when running a risk file in absence of hazard
    calculation
  * Changed the sampling logic in event based calculators
  * Imported GMFs from external file into the datastore

  [Daniele Viganò]
  * Added the 'celery-status' script in 'utils' to check the
    task distribution in a multi-node celery setup

  [Michele Simionato]
  * Removed an excessive check from the WebUI: now if an output exists,
    it can be downloaded even if the calculation was not successful

  [Armando Scarpati]
  * Visualized the calculation_mode in the WebUI

  [Michele Simionato]
  * Made the upgrade_manager transactional again
  * Changed the storage of the GMFs; as a consequence the exported .csv
    has a different format

  [Daniele Viganò]
  * Fixed a bug introduced by a change in Django 1.10 that was causing
    the HTTP requests log to be caught by our logging system and
    then saved in the DbServer
  * Updated requirements to allow installation of Django 1.11 (LTS)

  [Michele Simionato]
  * Added two commands `oq dump` and `oq restore`
  * Added a check that on the number of intensity measure types when
    generating uniform hazard spectra (must be > 1)

 -- Matteo Nastasi (GEM Foundation) <nastasi@openquake.org>  Mon, 25 Sep 2017 15:05:45 +0200

python-oq-engine (2.5.0-0~precise01) precise; urgency=low

  [Armando Scarpati]
  * Added a confirmation dialog when trying to remove a calculation via the
    WebUI

  [Michele Simionato]
  * Hazard maps were not exposed to the engine in event based calculations
  * Fixed the check on the DbServer instance: it was failing in presence
    of symbolic links
  * Optimized MultiMFD objects for the case of homogeneous parameters
  * Added an .npz exporter for the scenario_damage output `dmg_by_asset`
  * Removed the pickled CompositeSourceModel from the datastore
  * Improved the error message when the rupture mesh spacing is too small
  * Unified the versions of baselib, hazardlib and engine
  * Raised a clear error if the user does not set the `calculation_mode`
  * Made it is possible to pass the hdf5 full path to the DataStore class
  * Made it possible to use CELERY_RESULT_BACKEND != 'rpc://'

  [Michele Simionato, Daniele Viganò]
  * Merged the `oq-hazardlib` repository into `oq-engine`.
    The `python-oq-hazardlib` package is now provided by `python-oq-engine`

  [Michele Simionato]
  * Added CSV exports for the agg_curve outputs
  * Fixed a bug in `oq export hcurves-rlzs --exports hdf5`
  * Restored the parameter sites_per_tile with a default of 20,000, i.e.
    tiling starts automatically if there are more than 20,000 sites
  * Better error message for invalid exposures
  * Removed the deprecated XML outputs of the risk calculators
  * Added an end point `v1/calc/XXX/oqparam` to extract the calculation
    parameters as a JSON dictionary
  * Fixed the excessive logic tree reduction in event based calculators
  * Improved the command `oq db`
  * Fixed an encoding bug when logging a filename with a non-ASCII character
  * Fixed a bug when exporting a GMF with `ruptureId=0`
  * Added a parameter `disagg_outputs` to specify the kind of disaggregation
    outputs to export
  * Raised an early error if the consequence model is missing some taxonomies
  * Restored the tiling functionality in the classical calculator; to enable
    it, set `num_tiles` in the job.ini file
  * If there are no statistical hazard curves to compute, do not transfer
    anything
  * Fixed a small bug in `oq plot` and added a test

  [Daniele Viganò]
  * Added `collectstatic` and `createsuperuser` subcommands to the
    `oq webui` command
  * Added a `local_settings.py.pam` template to use PAM as the authentication
    provider for API and WebUI
  * Now the command `oq webui start` tries to open a browser tab
    with the WebUI loaded

 -- Daniele Viganò (GEM Foundation) <daniele@openquake.org>  Wed, 14 Jun 2017 10:32:28 +0200

python-oq-engine (2.4.0-0~precise01) precise; urgency=low

  [Michele Simionato]
  * Now the command `oq export loss_curves/rlz-XXX` works both for the
    `classical_risk` calculator and the `event_based_risk` calculator

  [Daniele Viganò]
  * Remove the default 30 day-old view limit in the WebUI calculation list

  [Michele Simionato]
  * Fixed a broken import affecting the command `oq upgrade_nrml`
  * Made it possible to specify multiple file names in <uncertaintyValue/>
    in the source_model_logic_tree file
  * Reduced the data transfer in the object `RlzsAssoc` and improved the
    postprocessing of hazard curves when the option `--hc` is given
  * Changed the `ruptures.xml` exporter to export unique ruptures
  * Fixed a bug when downloading the outputs from the WebUI on Windows
  * Made `oq info --report` fast again by removing the rupture fine filtering
  * Improved the readibility of the CSV export `dmg_total`
  * Removed the column `eid` from the CSV export `ruptures`; also
    renamed the field `serial` to `rup_id` and reordered the fields
  * Changed the event loss table exporter: now it exports an additional
    column with the `rup_id`
  * Changed scenario npz export to export also the GMFs outside the maximum
    distance
  * Fixed scenario npz export when there is a single event
  * Replaced the event tags with numeric event IDs
  * The mean hazard curves are now generated by default
  * Improved the help message of the command `oq purge`
  * Added a `@reader` decorator to mark tasks reading directly from the
    file system
  * Removed the .txt exporter for the GMFs, used internally in the tests
  * Fixed a bug with relative costs which affected master for a long time,
    but not the release 2.3. The insured losses were wrong in that case.
  * Added an .hdf5 exporter for the asset loss table
  * Loss maps and aggregate losses are computed in parallel or sequentially
    depending if the calculation is a postprocessing calculation or not
  * Deprecated the XML risk exporters
  * Removed the .ext5 file
  * Restored the parameter `asset_loss_table` in the event based calculators
  * Added a full .hdf5 exporter for `hcurves-rlzs`
  * Removed the `individual_curves` flag: now by default only the statistical
    hazard outputs are exported
  * Saved *a lot* of memory in the computation of the hazard curves and stats
  * Renamed the parameter `all_losses` to `asset_loss_table`
  * Added an experimental version of the event based risk calculator which
    is able to use GMFs imported from an external file
  * Added a `max_curve` functionality to compute the upper limit of the
    hazard curves amongst realizations
  * Raised an error if the user specifies `quantile_loss_curves`
    or `conditional_loss_poes` in a classical_damage calculation
  * Added a CSV exporter for the benefit-cost-ratio calculator
  * The classical_risk calculator now reads directly the probability maps,
    not the hazard curves
  * Turned the loss curves into on-demand outputs
    for the event based risk calculator
  * The loss ratios are now stored in the datastore and not in an
    external .ext5 file
  * The engine outputs are now streamed by the WebUI
  * Used a temporary export directory in the tests, to avoid conflicts
    in multiuser situations
  * Added an .npz exporter for the loss maps
  * Raised an error early when using a complex logic tree in scenario
    calculations
  * Changed the CSV exporter for the loss curves: now it exports all the
    curves for a given site for the classical_risk calculator
  * Fixed the save_ruptures procedure when there are more than 256
    surfaces in the MultiSurface
  * Renamed the `csq_` outputs of the scenario_damage to `losses_`
  * Changed the way scenario_damage are stored internally to be more
    consistent with the other calculators
  * Removed the GSIM from the exported file name of the risk outputs
  * New CSV exporter for GMFs generated by the event based calculator
  * The event IDs are now unique and a constraint on the maximum
    number of source groups (65,536) has been added
  * Added an output `losses_by_event` to the scenario_risk calculator
  * Changed the output `ruptures.csv` to avoid duplications
  * Added an output `losses_by_taxon` to the scenario_risk calculator
  * Fixed a performance bug in `get_gmfs`: now the scenario risk and damage
    calculators are orders of magnitude faster for big arrays
  * Added an export test for the event loss table in the case of multiple TRTs
  * Removed the experimental `rup_data` output
  * Added an .npz export for the output `losses_by_asset`
  * Exported the scenario_risk aggregate losses in a nicer format

  [Daniele Viganò]
  * The 'oq webui' command now works on a multi-user installation
  * Splitted RPM packages into python-oq-engine (single node)and
    python-oq-engine-master/python-oq-engine-worker (multi-node)

  [Paolo Tormene]
  * The 'Continue' button in the Web UI is now available also for risk
    calculations

  [Michele Simionato]
  * Fixed a Python 3 bug in the WebUI when continuing a calculation: the
    hazard_calculation_id was passed as a string and not as an integer
  * Changed to rupture storage to use variable length-arrays, with a speedup
    of two orders of magnitude
  * Avoided storing twice the rupture events
  * Optimized the serialization of ruptures on HDF5 by using a `sids` output
  * Changed the Web UI button from "Run Risk" to "Continue"
  * The `avg` field in the loss curves is computed as the integral of the curve
    again, and it is not extracted from the avg_losses output anymore
  * Made the `fullreport` exportable
  * Fixed the `rup_data` export, since the boundary field was broken
  * Restored the output `losses_by_taxon` in the event_based_risk calculator
  * Fixed the calculator event based UCERF so that average losses can
    be stored

  [Daniele Viganò]
  * Added a check to verify that an 'oq' client is talking to the
    right DbServer instance
  * Introduced an optional argument for 'oq dbserver' command line
    to be able to override its default interface binding behaviour

  [Michele Simionato]
  * Optimized the event based calculators by reducing the number of calls
    to the GmfComputer and by using larger arrays
  * Added a check on missing vulnerability functions for some loss type
    for some taxonomy
  * Now we save the GMFs on the .ext5 file, not the datastore
  * Fixed bug in event_based_risk: it was impossible to use vulnerability
    functions with "PM" distribution
  * Fixed bug in event_based_risk: the ebrisk calculator is required as
    precalculator of event_based_risk, not others
  * Fixed bug in scenario_risk: the output `all_losses-rlzs` was aggregated
    incorrectly
  * Now the ucerf_risk calculators transfer only the events, not the ruptures,
    thus reducing the data transfer of several orders of magnitude
  * Added a view `get_available_gsims` to the WebUI and fixed the API docs
  * Introduced a configuration parameter `max_site_model_distance` with default
    of 5 km
  * Implemented sampling in the UCERF event based hazard calculator

  [Daniele Viganò]
  * Use threads instead of processes in DbServer because SQLite3
    isn't fork-safe on macOS Sierra

  [Michele Simionato]
  * Fixed a TypeError when deleting a calculation from the WebUI
  * Extended the command `oq to_hdf5` to manage source model files too
  * Improved significantly the performance of the event based calculator
    when computing the GMFs and not the hazard curves
  * Stored information about the mean ground motion in the datastore
  * Saved the rupture mesh with 32 floats instead of 64 bit floats
  * Raised the limit on the event IDs from 2^16 to 2^32 per task
  * Fixed classical_risk: there was an error when computing the statistics
    in the case of multiple assets of the same taxonomy on the same site
  * Changed the UCERF event based calculators to parallelize by SES
  * Fixed a site model bug: when the sites are extracted from the site model
    there is no need to perform geospatial queries to get the parameters
  * Added a command `oq normalize` to produce good `sites.csv` files
  * Introduced a `ses_seed` parameter to specify the seed used to generate
    the stochastic event sets; `random_seed` is used for the sampling only
  * Changed the `build_rcurves` procedure to read the loss ratios directly from
    the workers

 -- Matteo Nastasi (GEM Foundation) <nastasi@openquake.org>  Tue, 23 May 2017 10:46:56 +0200

python-oq-engine (2.3.0-0~precise01) precise; urgency=low

  [Michele Simionato]
  * `oq info --report` now filters the ruptures and reports the correct
    number of effective ruptures even for classical calculators
  * Stripped the TRT information from the event loss table CSV export
    and optimized its performance
  * Fixed a bug when storing the GMPE logic tree file in the datastore
  * Added a command `oq run_tiles` (experimental)
  * Fixed the event based calculator so that it can run UCERF ruptures
  * Fixed a bug in the scenario_risk calculator in case of multiple assets
    of the same taxonomy on the same site with no insurance losses
  * Now the event IDs are generated in the workers in the event based calculator
    and there is a limit of 65536 tasks with 65536 ruptures each
  * Changed the UCERF classical calculators to compute one branch at the time
  * Fixed the header `occupants:float32` in the CSV risk exports involving
    occupants
  * Fixed the name of the zipped files downloaded by the Web UI: there
    was a spurious dot
  * Fixed the UCERF classical calculator in the case of sampling
  * Reduced the size of the event tags in the event based calculators, thus
    saving GB of disk space in UCERF calculations
  * Fixed the name of the files downloaded by the Web UI: they must not
    contain slashes
  * Now deleting a calculation from the Web UI really deletes it, before
    if was only hiding it

  [Daniele Viganò]
  * Moved the OpenQuake Engine manual sources inside doc/manual

  [Michele Simionato]
  * Introduced an experimental classical time dependent UCERF calculator
  * Added a dynamic output for source group information
  * Changed the UCERF rupture calculator to fully store the ruptures
  * Fixed a bug in `combine_maps`: realizations with zero probability were
    discarded, thus breaking the computation of the statistics
  * Added a command `oq reset` to reset database and datastores
  * Reduced the data transfer back and disk space occupation for UCERF
    event based risk calculations
  * Tasks meant to be used with a shared directory are now marked with a
    boolean attribute `.shared_dir_on`
  * Added a warning when running event based risk calculations with sampling
  * Made sure that the openquake.cfg file is read only once

  [Daniele Viganò]
  * Moved the openquake.cfg config file inside the python package
    under openquake/engine/openquake.cfg
  * Removed support to OQ_LOCAL_CFG_PATH and OQ_SITE_CFG_PATH vars;
    only the OQ_CONFIG_FILE enviroment variable is read

  [Michele Simionato]
  * If there is a single realization, do not compute the statistics
  * Changed the separator from comma to tab for the output `ruptures`
  * If there are no conditional_loss_poes, the engine does not try to
    export the loss maps anymore
  * Fixed `oq engine --make-html-report` when using Python 3
  * Fixed bug when running `oq info job.ini` with NRML 0.5 source models

 -- Matteo Nastasi (GEM Foundation) <nastasi@openquake.org>  Thu, 23 Feb 2017 14:37:44 +0100

python-oq-engine (2.2.0-0~precise01) precise; urgency=low

  [Michele Simionato]
  * Fixed an HDF5 bug by not using a `vstr` array for the asset references
  * Fixed a wrong error message generated by `oq purge`
  * Added information about the rupture in the event loss table exports
  * Fixed a bug and added a test calculation with nonparametric sources
  * Fixed the classical UCERF calculator when there is more than one branch
  * Added .npz exporter for gmf_data for event based calculations

  [Daniele Viganò]
  * Port WebUI/API server to Django 1.9 and 1.10
  * Add dependencies to setup.py
  * Update Copyright to 2017

  [Michele Simionato]
  * Increased the splitting of ComplexFaultSources
  * Added a way to reuse the CompositeSourceModel from a previous computation
  * Turned the loss maps into dynamically generated outputs
  * Extended the source model writer to serialize the attributes
    src_interdep, rup_interdep, srcs_weights
  * Fixed a bug when exporting the uniform hazard spectra in presence of
    IMTs non spectral acceleration
  * Fixed a bug when computing the loss maps in presence of insurance,
    temporarily introduced in master
  * Made the datastore for event based risk calculations much lighter
    by computing the statistical outputs at export time
  * Now it is possible to post process event based risk outputs with the
    `--hc` option
  * Added a command `oq to_hdf5` to convert .npz files into .hdf5 files
  * Moved commonlib.parallel into baselib
  * Merged the experimental calculator ebrisk into event_based_risk and
    used correctly the random_seed for generating the GMFs (not the master_seed)
  * Added a flag `ignore_covs` to ignore the coefficients of variation
  * Changed the GMF scenario exporter to avoid generating composite arrays with
    a large number of fields
  * Exporting in .npz format rather than HDF5
  * Introduced a `shared_dir` parameter in openquake.cfg
  * Fixed a serialization bug for planar surfaces
  * Removed the flag `asset_loss_table`: the loss ratios are
    saved if and only if the `loss_ratios` dictionary is non-empty
  * Added a CSV exporter for the GMFs in the event based calculator
  * Added a CSV exporter for the rup_data output
  * Added a CSV exporter for the disaggregation output
  * Stored the disaggregation matrices directly (no pickle)
  * Turned the CompositeRiskModel into a HDF5-serializable object
  * Fixed all doctests for Python 3

  [Daniele Viganò]
  * Removed the 'oq-engine' wrapper (command already deprecated)

  [Michele Simionato]
  * Assigned a year label to each seismic event in the event based calculator
  * Now the ebrisk calculator supports the case of asset_correlation=1 too
  * Made it possible to export the losses generated by a specific event
  * Lowered the limit on the length of source IDs to 60 chars
  * Fixed excessive strictness when validating `consequenceFunction.id`
  * Added an `ucerf_rupture` calculator able to store seismic events and
    rupture data and reduced the data transfer

  [Daniele Viganò]
  * MANIFEST now includes all files, with any extension located in the
    tests folders. It is now possible to run tests from an installation
    made with packages

  [Michele Simionato]
  * Improved error message when the user gives a source model file instead of
    a source model logic tree file
  * Fixed the management of negative calculation IDs
  * Relaxed the tolerance so that the tests pass on Mac OS X
  * Implemented csv exporter for the ruptures
  * Optimized the epsilon generation in the ebrisk calculator for
    asset_correlation=0
  * Improved the performance of the scenario risk calculators
  * Now by default we do not save the ruptures anymore
  * Fixed a memory leak recently introduced in parallel.py
  * Simplified classical_risk (the numbers can be slightly different now)
  * Serialized the ruptures in the HDF5 properly (no pickle)
  * Introduced a parameter `iml_disagg` in the disaggregation calculator
  * Fixed `oq reduce` to preserve the NRML version
  * Fixed a bug when splitting the fault sources by magnitude

 -- Matteo Nastasi (GEM Foundation) <nastasi@openquake.org>  Mon, 23 Jan 2017 14:36:48 +0100

python-oq-engine (2.1.0-0~precise01) precise; urgency=low

  [Michele Simionato]
  * There is now a flag `save_ruptures` that can be turned off on demand;
    by default the ruptures are always saved in the event based calculators
  * Optimized the memory consumption when using a ProcessPoolExecutor (i.e
    fork before reading the source model) by means of a `wakeup` task
  * Reduced the splitting of the fault sources
  * Added a view `task_slowest` displaying info about the slowest task
    (only for classical calculations for the moment)
  * concurrent_tasks=0 disable the concurrency
  * Optimized the saving time of the GMFs
  * Changed the default number of concurrent tasks and increased the
    relative weight of point sources and area sources
  * Fixed the UCERF event loss table export and added a test for it
  * Optimized the computation of the event loss table
  * Introduced two new calculators ucerf_risk and ucerf_risk_fast

  [Paolo Tormene]
  * Added to the engine server the possibility to log in and out
    programmatically by means of HTTP POST requests

  [Michele Simionato]
  * Optimized the memory consumption of the event based risk calculators
  * Extended the `oq show` command to work in a multi-user environment
  * Improved the test coverage of the exports in the WebUI
  * Removed the SourceManager: now the sources are filtered in the workers
    and we do not split in tiles anymore
  * Made the full datastore downloadable from the WebUI
  * Added a command "oq db" to send commands the engine database
    (for internal usage)
  * By default the WebUI now displays only the last 100 calculations
  * Added more validity checks to the disaggregation parameters; split the
    sources even in the disaggregation phase
  * Added an optimized event based calculator computing the total losses by
    taxonomy and nothing else
  * Filtered the sources up front when there are few sites (<= 10)
  * Reduced the number of tasks generated when filter_sources is False
  * Saved engine_version and hazardlib_version as attributes of the datastore
  * Avoided saving the ruptures when ground_motion_fields is True
  * Finalized the HDF5 export for hazard curves, hazard maps and uniform
    hazard spectra
  * Restored a weight of 1 for each rupture in the event based calculator
  * Removed the MultiHazardCurveXMLWriter
  * Improved the saving of the ruptures in event based calculations
  * Reduced the data transfer due to the `rlzs_by_gsim` parameter
  * Added an HDF5 export for scenario GMFs
  * If `filter_sources` if false, the light sources are not filtered, but the
    heavy sources are always filtered
  * Now the dbserver can be stopped correctly with CTRL-C
  * Parallelized the splitting of heavy sources
  * Changed the event loss table exporter: now a single file per realization
    is exported, containing all the loss types
  * Removed the dependency from the Django ORM
  * Now the WebUI restarts the ProcessPoolExecutor at the end of each job,
    to conserve resources
  * Optimized the computation of hazard curves and statistics, especially
    for the memory consumption
  * Reduced the data transfer due to the `rlzs_assoc` and `oqparam` objects
  * Fixed a bug in the disaggregation calculator when a source group has
    been filtered away by the maximum distance criterium
  * Fixed an encoding error in the reports when the description contains a
    non-ASCII character
  * Changed the distribution framework: celery is supported in a way more
    consistent with the other approaches; moreover, ipyparallel is supported
  * Hazard maps are now a fake output, dynamically generated at export time
  * Made the number of produced tasks proportional to the number of tiles
  * Raised an error for event_based_risk producing no GMFs
  * Added a view for the slow sources
  * Transmitted the attributes of a SourceGroup to the underlying sources
  * Fixed the names of exported files for hazard maps in .geojson format
  * Added an header with metadata to the exported hazard curves and maps
  * Avoid storing filtered-away probability maps, thus fixing a bug
  * Restored the precalculation consistency check that was disabled during the
    transition to engine 2.0
  * Fixed a bug with `oq engine --delete-calculation`
  * Hazard curves/maps/uniform spectra can now be recomputed
  * Restored the early check on missing taxonomies
  * Raise an early error if an user forget the `rupture_mesh_spacing` parameter
  * Fixed a bug while deleting jobs from the db in Ubuntu 12.04
  * Ported the shapefile converter from the nrml_converters
  * Added source model information in the file `realizations.csv`
  * `oq engine --run job.ini --exports csv` now also exports the realizations
  * Introduced the format NRML 0.5 for source models
  * Added a check on the version in case of export errors
  * Extended `oq purge` to remove calculations from the database too
  * Fixed `--make-html-report`: the view task_info was not registered
  * Stored several strings as HDF5-variable-length strings
  * Fixed an export bug for the hazard curves in .geojson format
  * Removed the array cost_types from the datastore
  * Taxonomies with chars not in the range a-z0-9 were incorrectly rejected
  * Improved the XML parsing utilities in speed, memory, portability and
    easy of use
  * Forbidden the reuse of exposure because is was fragile and error prone
  * Fixed a bug with the `realizations` array, which in hazard calculations
    was empty in the datastore

 -- Matteo Nastasi (GEM Foundation) <nastasi@openquake.org>  Fri, 14 Oct 2016 11:07:26 +0200

python-oq-engine (2.0.0-0~precise01) precise; urgency=low

  [Michele Simionato]
  * Quoted the taxonomies in the CSV exports
  * Fixed a bug in classical_damage and added a master test for it
  * Fixed the escaping of the taxonomies in the datastore
  * Fixed the names of the exported risk files
  * Fixed a segfault in the WebUI when exporting files with h5py >= 2.4
  * Added a command `oq dbserver` to start/stop the database server
  * The engine exports the hazard curves one file per IMT
  * Exported lon and lat with 5 digits after the decimal point
  * Added a command `oq info --build-reports`
  * Introduced experimental support for exporting .hdf5 files

  [Daniele Viganò]
  * Reworked substantially the engine documentation: removed obsolete pages,
    updated to engine 2.0 and added instructions for Windows and Mac OS X
  * Remove oq_create_db script, db is created by the DbServer
  * Move oq_reset_db into utils and clean old code

  [Michele Simionato]
  * Now the DbServer automatically upgrades the database if needed
  * Renamed oq-lite -> oq and added a subcommand `oq engine`
  * Added a CSV reader for the hazard curves
  * Having time_event=None in the hazard part of a calculation is now valid
  * Added an exporter for the rupture data, including the occurrence rate
  * Refactored the CSV exporters
  * Moved celeryconfig.py; now celery must be started with
    `celery worker --config openquake.engine.celeryconfig`
  * Added a default location `~/oqdata/dbserver.log` for the DbServer log
  * Added an early check on the SA periods supported by the GSIMs
  * Now the gsim_logic_tree file is parsed only once
  * Added a document about the architecture of the engine
  * The realizations are now exported as a CSV file
  * Escaped taxonomies in the datastore
  * The Web UI log tool is now escaping the HTML
  * Moved openquake.commonlib.commands -> openquake.commands and
    openquake.commonlib.valid -> openquake.risklib.valid to have a
    linear tower of internal dependencies
  * Supported all versions of Django >= 1.5
  * Provided a better error message in the absence of openquake.cfg
  * Removed the check on the export_dir when using the WebUI
  * Reduce the data transfer of the realization association object
  * If uniform_hazard_spectra is true, the UHS curves are generated
    even if hazard_maps is false; the hazard maps are not exported
  * Optimized the filtering of PointSources
  * Initial work on the UCERF event based hazard calculator
  * Added a test calculation crossing the International Date Line (Alaska)

  [Daniele Viganò]
  * Remove the dependency from the python 'pwd' package which is not
    available on Windows
  * Supervisord init scripts are now provided for the dbserver, celery
    and the webui. Celery is not started by default, other two are.

  [Michele Simionato]
  * Another export fix: made sure it is run by the current user
  * Fixed the export: if the export directory does not exists, it is created
  * Introduced the configuration variable `multi_user`, false for source
    installations and true for package installations
  * Fixed the WebUI export
  * Removed the .txt outputs from the WebUI page engine/<output_id>/outputs
    (they are useful only internally)
  * Fixed the export: first the xml exporter is tried and then the csv exporter;
    if both are available, only the first is used, not both of them
  * Optimized the case when the epsilons are not required, i.e. all the
    covariance coefficients are zero in the vulnerability functions
  * Added another test for event based risk (`case_miriam`)
  * Revisited the distribution mechanism and refined the weight of the
    ruptures in the event based calculators to avoid generating slow tasks
  * Added an automatic help for the subcommands of oq-lite and managed
    --version correctly
  * The event based risk calculator now use different seeds for different
    realizations; also, the performance has been substantially improved
  * Improved the .rst reports with data transfer information
  * Removed the RlzsAssoc object from the datastore
  * Fixed the number of tasks generated by the risk calculators
  * Refactored the serialization of CompositionInfo instances to HDF5
  * Used exponential notation with 5 decimal digits in most exported XML files
  * Refactored the sampling mechanics in the event based calculators
  * The event_based_risk calculator infers the minimum intensity of the GMFs
    from the vulnerability functions (if not specified in the job.ini)
  * Fixed the `avg_losses-stats`: they were not generated in absence of
    loss curves
  * Added a command `oq-lite info --exports`
  * Added filtering on the mininum intensity also in the event based
    hazard calculator; improved the performance and memory occupation
  * Added a view displaying the calculation times by source typology
  * Fixed the test of GMPETable after the correction in hazardlib
  * Optimized the saving of the asset loss table
  * Optimized the case of multiple assets of the same taxonomy on the
    same point and introduced a datastore view `assets_by_site`
  * Fixed HDF5 segmentation faults in the tests for Ubuntu 16.04

  [Daniele Viganò]
  * Add support for Ubuntu 16.04 (xenial) packages
  * Removed the openquake_worker.cfg file because it is not used anymore

  [Michele Simionato]
  * Replaced PostgreSQL with SQLite
  * Introduced a dbserver to mediate the interaction with the database
  * Restored the signal handler to manage properly `kill` signals so that
    the workers are revoked when a process is killed manually
  * Fixed in a more robust way the duplicated log bug
  * Made more robust the killing of processes by patching concurrent.futures
  * Fixed a critical bug with celery not being used even when `use_celery`
    was true.
  * Improved the validation of NRML files
  * Added a command `oq-engine --show-log <job_id>`

  [Daniele Viganò]
  * Use the 'postgresql' meta package as dependency of the .deb
    package to support newer versions of Postgres; this makes
    Trusty package installable on Ubuntu 16.04 and Debian 8

  [Daniele Viganò, Michele Simionato]
  * Fixed a bug in `oq-engine --export-outputs`

  [Daniele Viganò, Matteo Nastasi]
  * Allow installation of the binary package on Ubuntu derivatives

  [Matteo Nastasi]
  * Backport of libhdf5 and h5py for ubuntu 'precise' serie

  [Michele Simionato]
  * Removed openquake/engine/settings.py
  * Made the dependency on celery required only in cluster installations
  * Integrated the authentication database in the engine server database
  * Fixed the description in the Web UI (before it was temporarily set to
    the string "A job").
  * Introduced filtering on the minimum intensity of the ground shaking
  * Solved the issue of serializing large SES collections, over the HDF5 limit
  * The loss maps and curves XML exporters now export the coordinates
    of the assets, not the coordinates of the closest hazard site
  * Stored the job.ini parameters into a table in the datastore
  * Added a check on the IMTs coming from the risk models
  * Changed the aggregate loss table exporter to export the event tags,
    not the event IDs
  * Fixed a bug with the CSV export of the ground motion fields
  * Fixed a bug with the export of UHS curves with `--exports=xml`
  * Reduced substantially the data transfer and the memory occupation
    for event based calculations with a large number of assets: we
    can run the California exposure with half million assets now
  * Fixed a bug in the SESCollection exporter
  * Changed the asset<->epsilons association: before for a given taxonomy the
    assets were ordered by `asset_ref`, now they are ordered by `id`. This
    has a minor impact on the numbers sensitive to the epsilons, akin to a
    change of seeds
  * Added a test on the ordering of the epsilons
  * Accepted `.` and `|` as valid characters for source IDs
  * Changed the GMF calculator to use a single seed per unique rupture
  * Changed the SESCollection exporter: now a single file is exported, before
    we were exporting one file per source model path per tectonic region model
  * Changed the event based calculators to avoid duplicating ruptures
    occurring more than once
  * Changed the risk calculators to work in blocks of assets on the same site
  * Made it possible to set different integration distances for different
    tectonic region types
  * Optimized the aggregation by asset in the event based risk calculator
  * Reporting the source_id when the filtering fails

 -- Matteo Nastasi (GEM Foundation) <nastasi@openquake.org>  Tue, 21 Jun 2016 14:17:03 +0200

python-oq-engine (1.9.1-0~precise01) precise; urgency=low

  [Michele Simionato]
  * Fixed a bug in the Web UI when running a risk calculation starting
    from a previous calculation

 -- Matteo Nastasi (GEM Foundation) <nastasi@openquake.org>  Mon, 07 Mar 2016 11:11:59 +0100

python-oq-engine (1.9.0-0~precise01) precise; urgency=low

  [Michele Simionato]
  * Fixed a bug such that in some circumstances the logging stream handler
    was instantiated twice, resulting in duplicated logs
  * Changed the default job status to 'executing' (was 'pre_executing')
  * Fixed the ordering of the logs in the Web UI
  * Removed the dependency from PostGIS
  * Restored the monitoring which was accidentally removed
  * Removed the obsolete option `--hazard-output-id`
  * Printed the names of the files exported by the engine, even when there
    are multiple files for a single output
  * Introduced four new tables job, output, log, performance: all the other
    60+ database tables are not used anymore

 -- Matteo Nastasi (GEM Foundation) <nastasi@openquake.org>  Wed, 02 Mar 2016 14:33:38 +0100

python-oq-engine (1.8.0-0~precise01) precise; urgency=low

  [Michele Simionato]
  * Removed two `oq-engine` switches (`--export-stats` and `--list-inputs`)
    and fixed `--show-view`; unified `--delete-hazard-calculation` and
    `--delete-risk-calculation` into a single `--delete-calculation`
  * Updated `make_html_report.py` to extract the full report from the
    datastore
  * If `use_celery` is true, use celery to determine a good default for
    the parameter `concurrent_tasks`
  * Made celery required only in cluster situations
  * Fixed the duplication of exported result in the classical_damage
    calculator when there is more than one realization
  * Removed several obsolete or deprecated switches from the `oq-engine` command
  * Replaced all classical calculators with their lite counterparts
  * Fixed the site-ordering in the UHS exporter (by lon-lat)

  [Paolo Tormene]
  * Added API to validate NRML

  [Michele Simionato]
  * The engine can now zip files larger than 2 GB (used in the export)
  * Now the loss maps and curves are exported with a fixed ordering: first
    by lon-lat, then by asset ID
  * Replaced the old disaggregation calculator with the oq-lite one

 -- Matteo Nastasi (GEM Foundation) <nastasi@openquake.org>  Mon, 15 Feb 2016 12:06:54 +0100

python-oq-engine (1.7.0-0~precise01) precise; urgency=low

  [Michele Simionato]
  * Fixed an encoding bug in --lhc
  * Fixed an export bug: it is now possible to export the outputs generated
    by another user, if the read permissions are set correctly

 -- Matteo Nastasi (GEM Foundation) <nastasi@openquake.org>  Mon, 14 Dec 2015 10:40:26 +0100

python-oq-engine (1.6.0-0~precise01) precise; urgency=low

  [Daniele Viganò]
  * Added the oq_reset_db script. It removes and recreates the database and
    the datastore

  [Matteo Nastasi]
  * Demos moved to /usr/share/openquake/risklib

  [Michele Simionato]
  * Removed the 'view' button from the Web UI
  * Removed the epsilon_sampling configuration parameter
  * Made customizable the display_name of datastore outputs (before it was
    identical to the datastore key)
  * The zip files generated for internal use of the Web UI are now hidden
  * Made visible to the engine only the exportable outputs of the datastore
  * Closed explicitly the datastore after each calculation
  * Replaced the old scenario calculators with the HDF5-based calculators
  * Fixed a very subtle bug in the association queries: some sites outside
    of the region constraint were not discarded in some situations
  * Removed the self-termination feature `terminate_job_when_celery_is_down`
  * Removed the epsilon sampling "feature" from the scenario_risk calculator
  * Replaced the event based calculators based on Postgres with the new ones
    based on the HDF5 technology

 -- Matteo Nastasi (GEM Foundation) <nastasi@openquake.org>  Tue, 17 Nov 2015 11:29:47 +0100

python-oq-engine (1.5.1-0~precise01) precise; urgency=low

  [Michele Simionato]
  * Fixed a bug affecting exposures with multiple assets on the same site

 -- Matteo Nastasi (GEM Foundation) <nastasi@openquake.org>  Fri, 25 Sep 2015 14:22:08 +0200

python-oq-engine (1.5.0-0~precise01) precise; urgency=low

  [Michele Simionato]
  * The event based calculators in the engine are now officially deprecated
    and they raise a warning when used
  * Optimization: we do not generate the full epsilon matrix if all
    coefficients of variation are zero
  * Fixed two subtle bugs in the management of the epsilons: it means that
    all event based risk calculations with nonzero coefficients of variations
    will produce slightly different numbers with respect to before
  * Removed excessive checking on the exposure attributes 'deductible' and
    'insuredLimit' that made it impossible to run legitimate calculations
  * Changed the meaning of 'average_loss' for the aggregated curves: now it
    is the sum of the aggregated losses in the event loss table,
    before it was extracted from the aggregated loss curve
  * Changed the way the average losses (and insured average losses) are
    computed by the event based risk calculator: now they are extracted
    from the event loss table, before they were extracted from the loss curves
  * Set to NULL the stddev_losses and stddev_insured_losses for the event based
    risk calculator, since they were computed incorrectly
  * Introduced a new experimental command
    'oq-engine --show-view CALCULATION_ID VIEW_NAME'; the only view available
    for the moment is 'mean_avg_losses'
  * Negative calculation IDs are interpreted in a Pythonic way, i.e. -1
    means the last calculation, -2 the calculation before the last one, etc.
  * If a site parameter is more distant than 5 kilometers from its closest
    site, a warning is logged
  * Changed the splitting of fault sources to reduce the number of generated
    sources and avoid data transfer failures if rupture_mesh_spacing is too
    small
  * Changed the event loss table export: now the CSV file does not contain
    the magnitude and the rows are ordered by rupture tag first and loss second
  * Removed the calculator EventBasedBCR
  * Longitude and latitude are now rounded to 5 digits
  * Fixed a very subtle bug in the vulnerability functions, potentially
    affecting calculations with nonzero coefficients of variation and nonzero
    minIML; the numbers produced by the engine were incorrect; see
    https://bugs.launchpad.net/oq-engine/+bug/1459926
  * 'investigation_time' has been replaced by 'risk_investigation_time' in
    risk configuration files
  * Initial support for Django 1.7

  [Daniele Viganò]
  * Removed the bin/openquake wrapper: now only bin/oq-engine is
    available

  [Michele Simionato]
  * Added parameter parallel_source_splitting in openquake.cfg

  [Daniele Viganò]
  * setup.py improvements
  * Added MANIFEST.in
  * celeryconfig.py moved from /usr/openquake/engine to
    /usr/share/openquake/engine

  [Matteo Nastasi]
  * Packaging system improvement

 -- Matteo Nastasi (GEM Foundation) <nastasi@openquake.org>  Wed, 23 Sep 2015 15:48:01 +0200

python-oq-engine (1.4.1-0~precise01) precise; urgency=low

  [Michele Simionato]
  * Added a new 'ebr' hazard/risk calculator
  * Fixed the engine core export: now it can export datastore outputs as
    zip files
  * Now the parameter concurrent_tasks is read from the .ini file
  * Parallelized the source splitting procedure
  * Fixed a bug in the hazard calculators which were not using the parameter
    concurrent_tasks from the configuration file

 -- Matteo Nastasi (GEM Foundation) <nastasi@openquake.org>  Fri, 15 May 2015 10:06:26 +0200

python-oq-engine (1.4.0-2~precise01) precise; urgency=low

  [Daniele Viganò]
  * Fixed debian/control: add missing lsb-release to build deps

 -- Matteo Nastasi (GEM Foundation) <nastasi@openquake.org>  Fri, 08 May 2015 14:33:26 +0200

python-oq-engine (1.4.0-1~precise01) precise; urgency=low

  [Matteo Nastasi, Daniele Viganò]
  * Fixed dependencies version management

 -- Matteo Nastasi (GEM Foundation) <nastasi@openquake.org>  Thu, 07 May 2015 14:14:09 +0200

python-oq-engine (1.4.0-0~precise01) precise; urgency=low

  [Matteo Nastasi, Daniele Viganò]
  * Add binary package support for both Ubuntu 12.04 (Precise)
    and Ubuntu 14.04 (Trusty)

  [Michele Simionato]
  * Removed the SiteModel table: now the association between the sites and the
    site model is done by using hazardlib.geo.geodetic.min_distance

  [Daniele Viganò]
  * added authentication support to the 'engineweb' and the 'engineserver'

  [Michele Simionato]
  * the aggregate loss curves can be exported in CSV format

  [Matteo Nastasi]
  * added 'outtypes' attribute with list of possible output types for
    each output item in outputs list API command
  * added '/v1/calc/<id>/status' API command
  * added 'engineweb' django application as local web client for oq-engine

  [Michele Simionato]
  * Renamed the maximum_distance parameter of the risk calculators to
    asset_hazard_distance, to avoid confusion with the maximum_distance
    parameter of the hazard calculators, which has a different meaning;
    is it an error to set the maximum_distance in a job_risk.ini file
  * Added to the API an URL /v1/calc/:calc_id/remove to hide jobs
  * A new key is_running is added to the list of dictionaries returned by
    the URL /v1/calc/list
  * Replaced the mock tests for the engine server with real functional tests
  * Added a resource /v1/calc/:calc_id/traceback to get the traceback of a
    failed calculation
  * Now the logs are stored also in the database, both for the controller node
    and the worker nodes
  * Bypassed Django when deleting calculations from the database: this avoids
    running out of memory for large calculations
  * Fixed an issue in the scenario calculator: the GMFs were not filtered
    according to the distance to the rupture
  * Now critical errors appear in the log file
  * Added a --run command to run hazard and risk together
  * Fixed bug in the event based calculator; in the case
    number_of_logic_tree_samples > 0 it was generating incorrect hazard curves.
    Also improved (a lot) the performance in this case.
  * Fixed a tricky bug happening when some tectonic region type are filtered
    away.
  * The event based risk calculator now save only the non-zero losses in
    the table event_loss_asset.
  * Added a CSV exporter for the Stochastic Event Sets, for debugging purposes.
  * The GMF CSV exporter now sorts the output by rupture tag.

  [Matteo Nastasi]
  * Each pull request must be accompanied by an update of the debian
    changelog now.

 -- Matteo Nastasi (GEM Foundation) <nastasi@openquake.org>  Thu, 07 May 2015 11:33:24 +0200

python-oq-engine (1.3.0-1) precise; urgency=low

  [Matteo Nastasi]
  * gunzip xml demos files after copied into /usr/openquake/engine directory

 -- Matteo Nastasi (GEM Foundation) <nastasi@openquake.org>  Thu, 26 Feb 2015 16:35:20 +0100

python-oq-engine (1.3.0-0) precise; urgency=low

  [Michele Simionato]
  * Updated python-django dependency >= 1.6.1, (our repository already
    includes a backported version for Ubuntu 'precise' 12.04); this change
    makes unnecessary "standard_conforming_strings" postgresql configuration
    variable setting
  * The event based risk calculator is able to disaggregate the event loss
    table per asset. To enable this feature, just list the assets you are
    interested in in the job.ini file: "specific_assets = a1 a2 a3"
  * We have a new hazard calculator, which can be invoked by setting in the
    job.ini file: "calculation_mode = classical_tiling"
    This calculators is the same as the classical calculator (i.e. you will
    get the same numbers) but instead of considering all the hazard sites at
    once, it splits them in tiles and compute the hazard curves for each tile
    sequentially. The intended usage is for very large calculations that
    exceed the available memory. It is especially convenient when you have
    very large logic trees and you are interested only in the statistics (i.e.
    mean curves and quantile curves). In that case you should use it with the
    option individual_curves=false. Notice that this calculator is still in
    an experimental stage and at the moment is does not support UHS curves.
    Hazard maps and hazard curves are supported.
  * We have a new risk calculator, which can be invoked by setting in the
    job.ini file: "calculation_mode = classical_damage"
    This calculator is able to compute the damage distribution for each asset
    starting from the hazard curves produced by the classical
    (or classical_tiling) calculator and a set of fragility functions. Also
    this calculator should be considered in experimental stage.
  * A significant change has been made when the parameter
    number_of_logic_tree_samples is set to a non-zero value. Now, if a branch
    of the source model logic tree is sampled twice we will generate the
    ruptures twice; before the ruptures were generated once and counted twice.
    For the classical calculator there is no effect on the numbers (sampling
    the same branch twice will produce two copies of identical ruptures);
    however, for the event based calculator, sampling the same branch twice
    will produce different ruptures. For instance, in the case of a simple
    source model with a single tectonic region type, before we would have
    generated a single file with the stochastic event sets, now we generate
    number_of_logic_tree_samples files with different stochastic event sets.
    The previous behavior was an optimization-induced bug.
  * Better validation of the input files (fragility models, job.ini)
  * The ability to extract the sites from the site_model.xml file
  * Several missing QA tests have been added
  * The export mechanism has been enhanced and more outputs are being exported
    in CSV format
  * New parameter complex_fault_mesh_spacing
  * Some error messages have been improved
  * A lot of functionality has been ported from the engine to oq-lite,
    i.e.  a lite version of the engine that does not depend on
    PostgreSQL/PostGIS/Django nor from RabbitMQ/Celery. This version is
    much easier to install than the regular engine and it is meant for
    small/medium computation that do not require a cluster. The engine
    demos, have been moved to the oq-risklib repository, so that they can
    be run via the oq-lite command without installing the full engine.
  * Currently the following calculators have been ported (all are to be
    intended as experimental): classical hazard, classical tiling, event
    based hazard, scenario hazard, classical risk, scenario damage,
    classical damage.

 -- Matteo Nastasi (GEM Foundation) <nastasi@openquake.org>  Thu, 26 Feb 2015 10:44:03 +0100

python-oq-engine (1.2.2-0) precise; urgency=low

  * consistency in version management between debian/ubuntu package and
    library from git sources

 -- Matteo Nastasi (GEM Foundation) <nastasi@openquake.org>  Thu, 18 Dec 2014 16:25:05 +0100

python-oq-engine (1.2.1-2) precise; urgency=low

  * Fixed custom dependencies versions (again)

 -- Matteo Nastasi (GEM Foundation) <nastasi@openquake.org>  Tue, 16 Dec 2014 10:48:19 +0100

python-oq-engine (1.2.1-1) precise; urgency=low

  * Fixed custom dependencies versions

 -- Matteo Nastasi (GEM Foundation) <nastasi@openquake.org>  Tue, 16 Dec 2014 09:48:19 +0100

python-oq-engine (1.2.1-0) precise; urgency=low

  * Fixed the logging handler

 -- Matteo Nastasi (GEM Foundation) <nastasi@openquake.org>  Mon, 15 Dec 2014 10:17:30 +0100

python-oq-engine (1.2.0-3) precise; urgency=low

  * Add constraint on python-django dependency version

 -- Matteo Nastasi (GEM Foundation) <nastasi@openquake.org>  Thu, 11 Dec 2014 10:04:45 +0100

python-oq-engine (1.2.0-2) precise; urgency=low

  * More precise exception message

 -- Matteo Nastasi (GEM Foundation) <nastasi@openquake.org>  Wed, 10 Dec 2014 16:21:06 +0100

python-oq-engine (1.2.0-1) precise; urgency=low

  * Bugs fixed in 1.2 release: http://goo.gl/GjbF2r
  * Replace a reference to the 'openquake' command with 'oq-engine'
  * Moved the expected outputs of the ScenarioDamage QA tests in qa_tests_data
  * Moved the logic tree realizations into commonlib
  * It is now possible to compute the uniform spectra even when
    individual_curves is false
  * Reduced the precision when exporting GMFs to XML
  * Fixed test_job_from_file
  * Delayed the OqParam validation
  * Simplified the monitoring
  * Extract the QA tests data from the engine
  * Renamed commonlib.general -> baselib.general
  * Removed the dependency from oq-commonlib
  * Avoid warning no XML exporter for event_loss
  * Update packager and postinst to use the openquake2 db (new default one)
  * Use shallow-clone to improve CI builds speed
  * Download calculation results as files
  * Added an API to retrieve the engine version
  * Unified the export framework for hazard and risk
  * Fast export of the GMFs
  * Fast scenario export
  * Fixed test_is_readable_all_files_lack_permissions when run as root
  * Now 'test_script_lower_than_current_version' does not require an Internet
    connection
  * Warn the user if she asks for statistical outputs but using a single hazard
    output
  * Move the calculation of input/output weights into commonlib
  * Changed the export_dir in several tests
  * Now the packagers makes a HTML report with the performances of the demos
  * Remove hardcoded references to openquake2 in oq_create_db
  * Move JobStats creation inside job_from_file
  * Fixed precision
  * Align openquake_worker.cfg with openquake.cfg
  * Implement memory hard limit control
  * Using commonlib.readinput.get_source_models
  * Check that the hazard calculation mode is consistent with risk calculation
    mode
  * Rollback only if a transaction is on
  * Fixed a bug in export_risk
  * Daily html report
  * Reflected the API change in commonlib.readinput.get_oqparam
  * Updated the engine to cope with the changes in risklib and commonlib
  * Fixed the name of the SES file
  * Changed some hard-coded weights in general.py
  * Changed the import of the calc module
  * Drop risk calculation table
  * Simplified the risk calculators
  * Reflected the API change in hazardlib.calc.gmf.GmfComputer
  * Added a test for duplicated tags in import_gmf_scenario.py
  * Implemented losses per event per asset
  * Dependency check
  * Removed more risk unit tests
  * Removed another couple of redundant tests
  * Remove check on setup.py version since now it's taken from init
  * Fixed _calc_to_response_data
  * Fixed bug when running risk calculations from the platform
  * openquake wrapper script
  * Changed version number in setup.py too
  * Updated version to 1.2
  * Renamed nrml_version->commonlib_version
  * Fixed a bug in the engine server (wrong calculation_id)
  * Fix oq-engine command name in output list
  * Removed the dependency from nrmllib
  * Fixed two merge errors
  * Important fixes pre-2.0 copied from the better-risk branch
  * Renamed the command openquake->oq-engine
  * Change ses collection
  * Fixed the migration script 0007
  * Fixed a bug with the quantile_hazard_curves attribute
  * Removed EventBasedHazardCalculatorTestCase
  * Remove the hazard_calculation table
  * correct complex source for wrong order in edges points
  * missing file open fixed
  * Removed routing tests
  * Added the script correct_complex_sources
  * Complex surf validation
  * Insert the IMT in the db, if not already there
  * The intensity measure types are now sorted also in the scenario calculator
  * Simplified the QA test scenario_damage/case_4
  * Enable 'set -x' when $GEM_SET_DEBUG is true
  * Remove a try finally in engine server task.py
  * Simplification because now the maximum_distance is mandatory
  * Fixed a wrong source model used in the Event Based export test
  * Fixed the what_if_I_upgrade check
  * Added a table imt_taxonomy
  * Fixed the management of missing db upgrades
  * Now the engine is using the new validation mechanism for the hazard sources
  * Fixed the name of a field (risk_job_id->job_id)
  * Special case when the hazard is known at the exact sites of the assets
  * Moved the epsilons from the getters to the database
  * Update the database name in openquake_worker.cfg
  * Removed the old validation mechanism
  * The parameter concurrent_tasks must be available to the workers too
  * Solved the problem with UHS
  * Fixed master https://ci.openquake.org/job/master_oq-engine/1208
  * If individual_curves is set, multi-imt curves must not be generated
  * --what-if-I-upgrade functionality
  * Stats only
  * Short output summary
  * Removed task_no
  * Hazard curves from gmfs
  * Fixed a critical bug with --hazard-output-id
  * Fix the test check_limits_event_based
  * Changed the output_weight for the event based calculator
  * Introduced --hazard-job-id and made it possible to reuse exposures imported
    in the hazard part of the computation
  * Replaced the ScenarioGetter with the GroundMotionFieldGetter
  * Return loss matrix
  * Removed --schema-path from oq_create_db
  * Calculation limits
  * Fixed a bug on tablespace permissions
  * Make the event based calculator more debuggable
  * Added the column uniq_ruptures to the table source_info
  * Db migrations
  * Db migrations 2
  * Saved more sources in source_info
  * Perform means and quantiles in memory
  * Parallel filtering
  * Reintroduce the 'terminate_job_when_celery_is_down' config option
  * Fix risk disaggregation
  * Ordering the sources after filtering-splitting
  * Source ordering
  * Gmf from ruptures
  * Fixed a stupid bug with OQ_TERMINATE_JOB_WHEN_CELERY_IS_DOWN
  * Introduced a variable OQ_TERMINATE_JOB_WHEN_CELERY_IS_DOWN
  * The random seeds have now a default value of 42
  * Added a check for invalid quantile computations
  * Now hazard calculations can be deleted safely
  * Add a file openquake_worker.cfg to be read in the workers
  * Simplified the LOG_FORMAT by removing the name
  * Avoid an ugly error when no tasks are spawned
  * Added a view on the event loss table for convenience of analysis
  * Epsilon sampling feature
  * Distribute-by-rupture phase 2
  * Restored distribution-by-rupture in the event based calculator
  * Provide a good error message when a source model contains GSIMs not in the
    file gsim_logic_tree
  * Moved parse_config from the engine to commonlib
  * Added a test checking the existence of the __init__.py files and fixed the
    QA test classical/case_15
  * Refactored initialize_realizations and added a warning when
    num_samples > num_realizations
  * Fixed a missing import
  * Saving the rupture hypocenter fully into the database
  * Removed an offending ALTER OWNER
  * Source info table
  * Added a test for sampling a large source model logic tree
  * Hazard curves from gmfs
  * Removed num_sites and num_sources from job_stats
  * Removed redundant tests
  * Retrieved the correct output directly, not via an order by
  * Making use of commonlib.parallel in the engine
  * Enhanced qatest_1, so that it subsumes regression_1 and regression_2
  * Taking advantage of the new riskloaders in commonlib
  * Added a missing integer cast
  * Changed disagg/case_1 to use full enumeration
  * Fixed the ordering of the ruptures in the event based calculator
  * Fixed a bug in the GroundMotionValuesGetter
  * Reflected the API change in refactor-risk-model
  * Sent the tectonic region types with less sources first, and fixed
    an ordering bug in a QA test
  * Turn AMQPChannelExceptions into warnings
  * Hide the SES output from a scenario calculator
  * Add a debug flag to enable set -x in packager.sh
  * Better task spawning
  * Reflected the changes to the GmfComputer in hazardlib
  * Fixed the bug in the risk event based calculator with multiple realizations
  * Fix gmf duplication
  * Removed the need for logictree.enumerate_paths
  * Fixed a small bug
  * Removed a commonlib dependency breaking the oqcreate script
  * Now the indices of the filtered sites are stored in the
    ProbabilisticRupture table
  * Fixed another import
  * Fixed a wrong import
  * Moved logictree to commonlib and fixed all the tests
  * Removed the obsolete table hzrdr.ses and small refactoring
  * Tasks with fewer assets are submitted first
  * Better parallelization of the risk calculators
  * Reducing the celery timeout from 30s to 3s
  * Fixed a tricky bug in the scenario calculator with duplicate imts
  * Fixed the ScenarioExportTestCase by changing the position of the points
  * The scenario calculator is now block-size independent
  * Use only the relevant tectonic region types to build the GMPE logic tree
  * Fixed a broadcasting in the classical calculator
  * Saving memory on the controller node
  * Restored the source model sampling feature
  * Complex logic tree test
  * Solved the block size dependence in the risk calculators
  * Fixed a critical ordering bug
  * Changed the _do_run_calc signature
  * Avoid returning duplicated data in the classical calculator
  * Changed the order of the statements in 01-remove-cnode_stats.sql
  * Added a cache on the GSIMs for the probabilities of no exceedence in the
    classical calculator
  * Fix the export of GmfSets in the case of multiple source models
  * Fixed underflow error in postgres
  * Fixed a bug with celery ping
  * Avoid errors on signals when the engine is run through the server
  * Errors in a task are converted into a RuntimeError
  * Remove calculation unit
  * The IML must be extrapolated to zero for large poes
  * Log a warning when more than 80% of the memory is used
  * Refactored the hazard getters
  * Removed the SES table
  * Added a nice error message for far away sources
  * Add support in the engine for a local_settings.py
  * Send the site collection via rabbitmq, not via the database
  * Improvements to the CeleryNodeMonitor
  * Minimal tweaks to the risk calculators
  * Save the number of sites in JobStats as soon as it is available
  * Fix branch var to be compliant within the new CI git plugin
  * Restored the lost fine monitoring on the hazard getters
  * Cluster monitor
  * Celery check
  * Removed the obsolete table uiapi.cnode_stats
  * Make use of the light site collection introduced in hazardlib
  * Optimize the disaggregation calculator
  * Fix a memory leak of celery
  * Remove python-gdal and fix issue with postinst
  * Manual pickling/unpickling
  * Updates Copyright to 2014
  * The rupture tag must be unique
  * Turn SIGTERM into SIGINT
  * Remove another engine-server test script from pylint
  * Removed the dependency on the current working directory from
    utils_config_test
  * Replace README.txt with README.md in the packager script
  * Increase the tolerance in the disaggregation test
  * Readme merge
  * Avoid storing copies of the ruptures
  * Untrapped exceptions in oqtask give ugly error messages
  * Support for posting zipfiles to the engine-server
  * Using iter_native in celery
  * Added test for the loss_fraction exporter
  * Fixed a missing loss_type in export_loss_fraction_xml
  * Merging the engine server inside the engine repository
  * Removing ruptures phase 2
  * Restored qatest 1
  * Added tests for failing computations
  * Removed the progress handler from the engine
  * Better error and logging management
  * Exclude tests folder from pylint check
  * Fixing the build master_oq-engine #790
  * Ruptures are not read from the database anymore, only written
  * In development mode celery is automatically started/stopped together with
    the engine server
  * Remove common directory from risk demos
  * Remove duplication hazard risk
  * Removing the duplication run_hazard/run_risk in engine.py
  * Renamed directories and packages to be consistent with GEM conventions
  * Fixed test_initialize_sources
  * Getting a more uniform distribution of the tasks
  * Remove celery
  * Remove time_span from disaggregation calculator
  * Return the traceback from celery to the controller node
  * If there are no GMVs within the maximum distance for the given assets, the
    computation should not fail with an ugly error but print a warning
  * Better error management
  * Fixed a stupid error in compute_hazard_curves
  * Support for non-parametric sources
  * Fixed the issue of slow sources
  * Fixed the two upgrade scripts breaking the migration from 1.0 to 1.1
  * Add --export-hazard-outputs and --export-risk-outputs switches; also add
    geojson export for hazard curves
  * Light monitor
  * Set CELERY_MAX_CACHED_RESULTS = 1
  * Changed from relative path to full path
  * Fix the feature "import gmf scenario data from file"
  * version: remove warning for pkg install + git program installed case
  * Remove block_size and point_source_block_size
  * Move the unit tests inside the openquake.engine directory
  * Version visualization improvement
  * Added missing CASCADE on a DB migration script
  * Raised the tolerance in ClassicalHazardCase13TestCase
  * In the event based calculator split by ruptures, not by SES
  * BROKER_POOL_LIMIT is causing problem so set it to none
  * Split area sources
  * Force BROKER_POOL_LIMIT to 10
  * Fixed an upgrade script
  * Prefiltering sources in all calculators
  * Savaged the easy part of the work on the decouple-logic-trees branch
  * Changed the way hazard map are interpolated
  * Fixed a bug with static urls
  * Remove database related code
  * Removed hazard curve progress
  * Improved the IMT management in the engine by leveraging the new
    functionality in hazardlib
  * Configuration file for storing oq-platform connection parameters
  * Add loss type to risk outputs
  * Remove parsed source
  * Fix remove demos symlinks
  * gmf.lt_realization_id can be NULL
  * Fixed the _prep_geometry feature of Risk and Hazard calculations
  * Remove a reference to the removed view hzrdr.gmf_family
  * Engine-Server: support for multiple platform installations
  * Removed the complete_logic_tree flags
  * Fixed setup.py
  * Removed the SourceProgress table
  * New risk demos
  * Run a risk calculation
  * Remove validation on site models
  * Removed the rest of the stuff related to the supervisor
  * Removed the supervisor, redis, kombu and related stuff
  * Removed a wrong import
  * An import ordering issue is breaking Jenkins
  * Various small fixes for oq_create_db script
  * Do not register a progress handler if it is not passed
  * Engine Unit test fix
  * Geonode integration
  * Progress Bar support
  * Finally fixed the dependency from the blocksize in the event based
    calculator
  * A simple fix for engine_test.py
  * Replace numpy arrays with postgres array fields in output tables
  * Dump and restore Stochastic Event Set
  * Removed the old distribution and used parallelize as default distribution
    mechanism everywhere
  * Change the distribution in the risk calculators
  * Save in job_stats how much the database increased during the current
    computation
  * Removed calc_num task properly
  * Change dist classical
  * Improve the table job_stats
  * Now the CacheImporter infers the fields from the database, in the right
    order
  * Removed parsed_rupture_model from the db
  * The revoke command should not terminate the workers
  * Remove JobCompletedError
  * Override hazard investigation time in risk event based calculator
  * Companion of https://github.com/gem/oq-engine/pull/1298/
  * Companion of https://github.com/gem/oq-nrmllib/pull/116
  * Simplify schema
  * Filter the sources before storing them in the database
  * Improve the parallelize distribution
  * Fix disaggregation
  * Changed the distance in hazardlib
  * Improve memory consumption in the GMF calculation
  * The file with the exported disagg matrix must contain the poe in the name
  * The multiple sites QA test (classical/case_13) broke
  * Solve the dependency from the parameter concurrent_tasks
  * QA test for multiple sites
  * Cross domain ajax fix for view methods [r=matley] [f=*1234765]
  * Tweaks to make platform calcs work [r=matley] [f=*1234765]
  * Create job and calculation objects in a transaction
  * Make test fixtures optional
  * Get the list of the available magnitude scaling relationships at runtime
  * Save memory when exporting the GMF
  * Fixed a typo in an ordering query
  * Insured loss curves statistics
  * When exporting the GMF, we need to export the rupture tags, not the ids
  * Hazard Curve Parser import update [r=micheles] [f=*trivial]
  * To save space in the db and to avoid running into the text field size
    limit, change model_content.raw_content to store gzipped content
  * Add a tag to the ruptures
  * Change the dump/restore procedures to work with directories, not tarfiles
  * Fix risk QA tests fixtures
  * Documentation for the REST API
  * Fix hazard_curve_multi export path
  * Revise insured losses algorithm
  * Post-calculation migration
  * Correction of baseline DB revision
  * Review Risk demos
  * A couple of fixes to scenario tests
  * Compute standard deviation of losses
  * Validate time_event
  * Add 404 responses in the case of non-existent artifacts
  * Run calcs, part 2
  * Minor loss map export fix
  * Fix for installing source code via pip/git
  * Remove cache from HazardCurveGetterPerAsset
  * Changed an import from nrmllib
  * Pyflakes fixes to the calculators and engine module
  * Reading logic trees from DB - follow up (fix for a careless refactoring
    error)
  * Raise an error when no gmvs are available in a scenario computation
  * Small fix in dump_hazards.py: the filenames list contained duplicates
  * Add 'engine' functionality to disable the job supervisor
  * Read logic trees from DB (instead of the filesystem)
  * Extend forms.CharField to allow null values
  * Small fixes to the script restore_hazards.py
  * Update test fixtures used for risk scenario calculations
  * Trivial: Some small tweaks/cleanups
  * File parsing fix
  * Risk BaseCalculator refactoring
  * Run calculations via REST API (initial sketch)
  * Better input loading (update to 'engine' API)
  * Update Risk Event Based QA test
  * Fixed a very subtle bug with the ordering of sites
  * Added index to hzrdi.hazard_site
  * Updated tests to the new interface
    of 'openquake.engine.db.models.SiteCollection'
  * Compute ground motion values from Stochastic Event Set
    in a risk calculation
  * "List calc results" views
  * Misc. engine fixes to stabilize the build
  * Record all OQ software versions in oq_job
  * Export to path or file (not just path)
  * Minor fix to risk QA test collection
  * Engine API improvements
  * Hazard map GeoJSON export
  * Refactoring: moved risk calculation logic to risklib
  * GeoJSON loss map support
  * GeoJSON export prep
  * Include API version in URLs
  * 'calc info' views
  * Rough sketch of the 'list calculations' views
  * Export loss_fraction quantile fix
  * Fix 'hazard_curve_multi' export
  * Fix Risk QA test collection (nosetests)
  * Remove site_collection column from the database
  * Pack and risk demos LP: #1197737
  * Added more monitoring to the hazard calculators

 -- Matteo Nastasi (GEM Foundation) <nastasi@openquake.org>  Wed, 10 Dec 2014 11:17:03 +0100

python-oq-engine (1.0.0-1) precise; urgency=low

  * 'occupants' is now a float
  * Hazard curve import tool: updated NRML hazard curve parser
  * Made sure that the task_ids are stored in the performance table soon enough
    (LP: #1180271)
  * Added fixtures for risk tests
  * Some support to compute avg and std for the GMFs (LP: #1192413)
  * Renamed the GMF tables (LP: #1192512)
  * Kill running celery tasks on job failure (LP: #1180271)
  * Removed 'patches' folder
  * Event loss csv: fix delimiting character (LP: #1192179)
  * Fixed restore_hazards_test.py (LP: #1189772)
  * Fix restore hazards (LP: #1189772)
  * Fix risk/classical/case_3 (LP: #1190569)
  * Fix get_asset_chunk unit test
  * Added dumping of ses_collection/ses/ses_rupture (LP: #1189750)
  * Fixed the issue with sequences in restore_hazards.py (LP: #1189772)
  * Risk Probabilistic Event Based Calculator - QA Test
  * Fix the GMF export and tables (LP: #1169078,#1187413)
  * Some work to fix qa_tests/risk/event_based_bcr (LP: #1188497)
  * Run risk demos to test the package (LP: #1188117)
  * Update risk demos
  * renamed units -> number_of_units. Support for asset_category == "population"
    (LP: #1188104)
  * Fixed the z1pt0<->z2pt5 inversion problem (LP: #1186490)
  * Removed the special case for gmf_scenario
  * Exposure DB schema update (LP: #1185488)
  * Fix the site_data table to store one site per row; change gmf_agg to point
    to site_data (LP: #1184603)
  * Fix export of Benefit Cost Ratio calculator outputs. (LP: #1181182)
  * Inserted the GMFs with the CacheInserter instead of the BulkInserter
    (LP: #1184624)
  * Added better instrumentation to the hazard getters
  * Make the engine smart enough to infer the right block size (LP: #1183329)
  * New risk demos (LP: #1180698,#1181182)
  * Time event validation fix (LP: #1181235)
  * Unicode list cast fix
  * Implement distribution by SES in the event based hazard calculator
    (LP: #1040141)
  * Remove gmf scenario (LP: #1170628)
  * Purge gmf table (LP: #1170632)
  * Parallelize the queries of kind "insert into gmf agg" by using the standard
    mechanism (LP: #1178054)
  * Skipped hazard/event_based/case_4/test.py (LP: #1181908)
  * Remove the dependency from the gmf/gmf_set tables in the XML export
    procedure (LP: #1169078)
  * Saved memory in the hazard getters by returning only the distinct GMFs
    (LP: #1175941)
  * Fixed the case of no gmfcollections and cleaned up the post processing
    mechanism (LP: #1176887)
  * Filter the ruptures according to the maximum_distance criterium
    (LP: #1178571)
  * New hazard demos (LP: #1168756)
  * Parallelize insert into gmf_agg table (LP: #1178054)
  * Removed some verbose logs in debug mode (LP: #1170938)
  * lxc sandbox - improved CI with sandboxed source tests (LP: #1177319)
  * Report "calculation", not the job (LP: #1178583)
  * Fix performance_monitor_test.py on Mac OS X (LP: #1177403)
  * Remove config.gem files from demos
  * Vulnerability functions for contents, occupants and non-structural damage
    (LP: #1174231)
  * Improved the memory profiling (LP: #1175941)
  * Cleanup of the hazard getters and small improvements to help the performance
    analysis of risk calculators (LP: #1175941)
  * Add a facility to import hazard_curves from XML files (LP: #1175452)
  * Refactoring of risk calculators (LP: #1175702)
  * Added references to RiskCalculation model
  * --config-file option (LP: #1174316)
  * Update calls to risklib to the latest interface (LP: #1174301)
  * Event-Based Hazard: Better hazard curve / GMF validation (LP: #1167302)
  * Improved hazard doc
  * CONTRIBUTORS.txt
  * DB cleanup
  * --optimize-source-model pre-processing option (LP: #1096867)
  * Relax validation rules on interest rate for benefit-cost ratio analysis
    (LP: #1172324)
  * Support non-unique taxonomy -> IMT association across different
    vulnerability files (LP: #1171782)
  * Point source block size (LP: #1096867)
  * Use "hazard curve multi imt" also when all the realizations are considered
    (LP: #1171389)
  * Fix aggregate loss curve computation (LP: #1171361)
  * Add instrumentation via the EnginePerformanceMonitor to all the calculators
    (LP: #1171060)
  * Replaced run_job_sp with run_hazard_job (LP: #1153512)
  * Cleanup input reuse
  * Simplify hazard getter query
  * Add a forgotten constrain ON DELETE CASCADE on the table gmf_agg
    (LP: #1170637)
  * Mean loss curve computation updated (LP: #1168454,#1169886,#1170630)
  * Changed the generation of hazard_curves to use the gmf_agg table
    (LP: #1169703)
  * Add geospatial index on gmf_agg
  * Fix hazard map and UHS export filenames (include PoE) (LP: #1169988)
  * Lower the parameter ses_per_logic_tree_path in the event_based QA tests to
    make them much faster (LP: #1169883)
  * Fix Event based mean loss curve computation (LP: #1168454)
  * An attempt to solve the memory occupation issue for the event_based risk
    calculator (LP: #1169577)
  * Update event based mean/quantile loss curve computation (LP: #1168454)
  * Fix disagg export file name (LP: #1163276)
  * Include 'investigation_time' in exported UHS XML (LP: #1169106)
  * Raise warnings when invalid/unknown/unnecessary params are specified
    (LP: #1164324)
  * Fix characteristic fault rupture serialization (LP: #1169069)
  * Fixed a bug in event_based/core_test.py due to the version of mock used
    (LP: #1167310)
  * Make sure the generated XML are valid according to NRML (LP: #1169106)
  * Fix the tests of the event_based depending on random number details
    (LP: #1167310)
  * Scenario risk is using "default" connection on a cluster (LP: #1167969)
  * Add a mechanism to populate the db from CSV files, without the need to run
    a fake calculation (LP: #1167310,#1167693)
  * Source model NRML to hazardlib conversion now throws useful error messages
    (LP: #1154512)
  * Organization of hazard exports (LP: #1163276)
  * Some trivial optimizations in Risk Event Based calculator
  * Do not use 'default' user on raw cursors. (LP: #1167776)
  * Removed a bunch of old test fixtures
  * release updated
  * hazard curves in multiple imts (LP: #1160427)
  * Critical fix to disaggregation interpolation (LP: #1167245)
  * Fix setup.py version number
  * Fix char source logic tree validation (LP: #1166756)
  * Update version to 1.0
  * Reflect latest interface changes in risklib (LP: #1166252)
  * Event base performance (LP: #1168233)
  * Fix a "reproducibility" issue when getting hazard sites from exposure
    (LP: #1163818)
  * Disaggregation in event based risk calculator (LP: #1160993)
  * Read 'sites' from 'sites_csv' (LP: #1097618)
  * add debconf tool to manage postgresql.conf file modification
  * Issue 1160993 (LP: #1160993,#1160845)
  * Importing GMF from XML: step 2 (LP: #1160398)
  * Disaggregation of losses by taxonomy (LP: #1160845)
  * Vulnerability model validation (LP: #1157072)
  * Big docs cleanup
  * Mean and quantile Loss map support (LP: #1159865)
  * Event-Based Hazard: Save multi-surface ruptures (LP: #1144225)
  * Fix loss curve export (LP: #1157072)
  * Fix an incorrect parameter in event-based hazard QA tests, cases 2 and 4
  * end-to-end qa tests for Scenario Risk and Scenario Damage
  * Trivial fix for setup.py
  * New E2E regression tests
  * Updated QA tests due to change in risklib
  * Engine cleanup
  * Characteristic source logic tree support (LP: #1144225)
  * Added a script to dump the hazard outputs needed for the risk (LP: #1156998)
  * Remove complete logic tree flags when redundant (LP: #1155904)
  * Do not read risk inputs from fylesystem but from ModelContent
  * Remove --force-inputs feature (LP: #1154552)
  * UHS Export (LP: #1082312)
  * UHS post-processing (LP: #1082312)
  * Fragility model using structure dependent IMT (LP: #1154549)
  * Correct bin/openquake help string for --log-level
  * Hazard post-processing code cleanup (LP: #1082312)
  * Allow Event-Based hazard post-processing to run without celery
  * More event-based hazard QA tests (LP: #1088864)
  * Real errors are masked in the qa_test since the real computation runs in a
    subprocess (LP: #1153512)
  * Minor simplification of the hazard_getter query
  * Correlation model qa tests (LP: #1097646)
  * Vulnerability model using structure dependent intensity measure types
    (LP: #1149270)
  * Fix a broken scenario hazard export test
  * Support for Characteristic Fault Sources (LP: #1144225)
  * Added a missing KILOMETERS_TO_METERS conversion in the hazard_getters
  * Average Losses (LP: #1152237)
  * Improved the error message for unavailable gsims
  * Companion changes to https://github.com/gem/oq-risklib/pull/38
  * Fix 1144741 (LP: #1144741)
  * Fix 1144388 (LP: #1144388)
  * Fixed ordering bug in the XML export of gmf_scenario (LP: #1152172)
  * Don't save hazard curves to the DB which are all zeros (LP: #1096926)
  * Add hazard nose attribute to the hazard QA test
  * Avoid fully qualified name in the XML <uncertaintyModel> tag (LP: #1116398)
  * Fix Scenario Risk calculator
  * New CLI functionality: delete old calculations (LP: #1117052)
  * DB security cleanup (LP: #1117052)
  * Event-Based Hazard Spatial Correlation QA tests (LP: #1099467)
  * Correct OQ engine version in db script
  * Preloaded exposure (LP: #1132902)
  * 1132708 and 1132731 (LP: #1132731)
  * Stabilize classical hazard QA test case 11
  * DB schema bootstrap script now runs silently by default
  * Fix aggregate loss export test
  * Fix a broken disagg/core test
  * Easy hazard getters optimization (LP: #1132708)
  * Fix progress risk
  * Event loss tables (LP: #1132699)
  * Fix the memory occupation issue for the scenario_risk calculator
    (LP: #1132018,#1132017)
  * Performance monitor to measure times and memory occupation of bottleneck
    code (LP: #1132017)
  * Scenario insured losses
  * Version fix (already present fix in master, add a test to verify it)
  * Classical Hazard QA test, SA IMT case (LP: #1073591)
  * Optimize hazard curve insertion (LP: #1100332)
  * updates due to the latest risklib api changes
  * Fixed the bug introduced by change the location field from Geometry to
    Geography
  * "openquake --version broked" fix
  * Fixed bug in the distribution of the realizations logic
  * Simplified the hazard getters so that they are pickleable without effort
  * Update to disaggregation equation (LP: #1116262)
  * Scenario Aggregated Loss
  * Risk maximum distance (LP: #1095582)
  * Add timestamps to calculation summary output (LP: #1129271)
  * More efficient hazard curve update transactions. (LP: #1121825)
  * Scenario risk tests
  * Added parameter taxonomies_from_fragility_model (LP: #1122817)
  * Add a check for missing taxonomies in the scenario_damage calculator
    (LP: #1122817)
  * Add '_update_progress' for clearer profiling (LP: #1121825)
  * Removed many global dictionaries and adopted a convention-over-configuration
    approach
  * Generation of ground motion fields only within a certain distance from the
    rupture (LP: #1121940)
  * Link between Rupture / Stochastic Event Set and Ground motion field outputs
    (LP: #1119553)
  * Fixed the qa_test for scenario_damage
  * Fix HazardCalculation.get_imts()
  * Donot save absolute losses (LP: #1096881)
  * Scenario hazard: fix a reference to the site collection
  * Fixes scenario hazard correlation
  * Scenario risk
  * Changed DmgState to have a foreign key to OqJob, not to Output; also removed
    the CollapseMap special treatment (LP: #1100371)
  * Drop upload table
  * Remove several global dictionaries from the engine
  * Mean and quantile Loss curve computation (LP: #1101270)
  * Cache the SiteCollection to avoid redundant recreation (LP: #1096915)
  * Scenario hazard correlation model (LP: #1097646)

 -- Matteo Nastasi (GEM Foundation) <nastasi@openquake.org>  Mon, 24 Jun 2013 17:39:07 +0200

python-oq-engine (0.9.1-1) precise; urgency=low

  * upstream release

 -- Matteo Nastasi (GEM Foundation) <nastasi@openquake.org>  Mon, 11 Feb 2013 11:00:54 +0100

python-oq-engine (0.8.3-3) precise; urgency=low

  * Add missing monitor.py source

 -- Muharem Hrnjadovic <mh@foldr3.com>  Tue, 23 Oct 2012 10:16:18 +0200

python-oq-engine (0.8.3-2) precise; urgency=low

  * Use arch-independent JAVA_HOME env. variable values (LP: #1069804)

 -- Muharem Hrnjadovic <mh@foldr3.com>  Mon, 22 Oct 2012 15:30:39 +0200

python-oq-engine (0.8.3-1) precise; urgency=low

  * upstream release

 -- Muharem Hrnjadovic <mh@foldr3.com>  Fri, 19 Oct 2012 19:53:00 +0200

python-oq-engine (0.8.2-5) precise; urgency=low

  * Make sure the vs30_type param is capitalized (LP: #1050792)

 -- Muharem Hrnjadovic <mh@foldr3.com>  Fri, 21 Sep 2012 12:01:34 +0200

python-oq-engine (0.8.2-4) precise; urgency=low

  * fix JAVA_HOME value so it works in ubuntu 12.04 LTS (LP: #1051941)

 -- Muharem Hrnjadovic <mh@foldr3.com>  Mon, 17 Sep 2012 14:52:12 +0200

python-oq-engine (0.8.2-3) precise; urgency=low

  * Insured loss probabilistic event based calculator (LP: #1045318)

 -- Muharem Hrnjadovic <mh@foldr3.com>  Wed, 05 Sep 2012 09:22:36 +0200

python-oq-engine (0.8.2-2) precise; urgency=low

  * remove namespace/module ambiguity

 -- Muharem Hrnjadovic <mh@foldr3.com>  Tue, 04 Sep 2012 17:08:17 +0200

python-oq-engine (0.8.2-1) precise; urgency=low

  * Upstream release (LP: #1045214)

 -- Muharem Hrnjadovic <mh@foldr3.com>  Tue, 04 Sep 2012 08:52:53 +0200

python-oq-engine (0.8.1-5) precise; urgency=low

  * rm threaded serialization patch (since it increases overall run time)

 -- Muharem Hrnjadovic <mh@foldr3.com>  Wed, 25 Jul 2012 17:01:32 +0200

python-oq-engine (0.8.1-4) precise; urgency=low

  * Try threaded serialization in order to fix performance regression
    (LP: #1027874)

 -- Muharem Hrnjadovic <mh@foldr3.com>  Mon, 23 Jul 2012 13:21:32 +0200

python-oq-engine (0.8.1-3) precise; urgency=low

  * Fix import exception when DJANGO_SETTINGS_MODULE is not set (LP: #1027776)

 -- Muharem Hrnjadovic <mh@foldr3.com>  Mon, 23 Jul 2012 09:08:01 +0200

python-oq-engine (0.8.1-2) precise; urgency=low

  * Fix for region discretization bug (LP: #1027041)

 -- Muharem Hrnjadovic <mh@foldr3.com>  Sun, 22 Jul 2012 10:12:25 +0200

python-oq-engine (0.8.1-1) precise; urgency=low

  * new upstream release (LP: #1027030)

 -- Muharem Hrnjadovic <mh@foldr3.com>  Fri, 20 Jul 2012 15:06:18 +0200

python-oq-engine (0.7.0-4) precise; urgency=low

  * fix typo in oq_restart script (LP: #994565)

 -- Muharem Hrnjadovic <mh@foldr3.com>  Fri, 04 May 2012 15:01:54 +0200

python-oq-engine (0.7.0-3) precise; urgency=low

  * Correct the version displayed by OpenQuake (on demand).

 -- Muharem Hrnjadovic <mh@foldr3.com>  Fri, 04 May 2012 08:20:18 +0200

python-oq-engine (0.7.0-2) oneiric; urgency=low

  * Fix bug in the classical PSHA calculator (LP: #984055)

 -- Muharem Hrnjadovic <mh@foldr3.com>  Wed, 02 May 2012 22:00:59 +0200

python-oq-engine (0.7.0-1) oneiric; urgency=low

  * Upstream release, rev. 0.7.0

 -- Muharem Hrnjadovic <mh@foldr3.com>  Wed, 02 May 2012 21:34:03 +0200

python-oq-engine (0.6.1-9) oneiric; urgency=low

  * Fix db router config for the oqmif schema (LP: #993256)

 -- Muharem Hrnjadovic <mh@foldr3.com>  Wed, 02 May 2012 15:23:40 +0200

python-oq-engine (0.6.1-8) oneiric; urgency=low

  * Re-apply fix for ERROR: role "oq_ged4gem" does not exist (LP: #968056)

 -- Muharem Hrnjadovic <mh@foldr3.com>  Wed, 02 May 2012 10:23:40 +0200

python-oq-engine (0.6.1-7) oneiric; urgency=low

  * delete obsolete .pyc files in /usr/openquake (LP: #984912)

 -- Muharem Hrnjadovic <mh@foldr3.com>  Thu, 19 Apr 2012 10:28:45 +0200

python-oq-engine (0.6.1-6) oneiric; urgency=low

  * Remove spurious 'oqmif' db user from settings.py (LP: #980769)

 -- Muharem Hrnjadovic <mh@foldr3.com>  Fri, 13 Apr 2012 14:35:54 +0200

python-oq-engine (0.6.1-5) oneiric; urgency=low

  * Pass the postgres port to the 'createlang' command as well.

 -- Muharem Hrnjadovic <mh@foldr3.com>  Fri, 13 Apr 2012 10:37:26 +0200

python-oq-engine (0.6.1-4) oneiric; urgency=low

  * Fix psql invocation.

 -- Muharem Hrnjadovic <mh@foldr3.com>  Fri, 13 Apr 2012 06:01:12 +0200

python-oq-engine (0.6.1-3) oneiric; urgency=low

  * Support machines with multiple postgres versions (LP: #979881)

 -- Muharem Hrnjadovic <mh@foldr3.com>  Fri, 13 Apr 2012 05:49:41 +0200

python-oq-engine (0.6.1-2) oneiric; urgency=low

  * Fix oq_restart_workers script so it uses the correct db table (oq_job)

 -- Muharem Hrnjadovic <mh@foldr3.com>  Wed, 04 Apr 2012 11:29:36 +0200

python-oq-engine (0.6.1-1) oneiric; urgency=low

  * OpenQuake 0.6.1 upstream release (LP: #971541)

 -- Muharem Hrnjadovic <mh@foldr3.com>  Tue, 03 Apr 2012 08:52:39 +0200

python-oq-engine (0.6.0-15) oneiric; urgency=low

  * Support machines with multiple postgres versions (LP: #979881)

 -- Muharem Hrnjadovic <mh@foldr3.com>  Thu, 12 Apr 2012 18:56:58 +0200

python-oq-engine (0.6.0-14) oneiric; urgency=low

  * Improved version string, post-installation actions

 -- Muharem Hrnjadovic <mh@foldr3.com>  Fri, 30 Mar 2012 17:21:40 +0200

python-oq-engine (0.6.0-13) oneiric; urgency=low

  * proper fix for GMF serialization problem (LP: #969014)

 -- Muharem Hrnjadovic <mh@foldr3.com>  Fri, 30 Mar 2012 15:14:41 +0200

python-oq-engine (0.6.0-12) oneiric; urgency=low

  * Fix GMF serialization in the hazard event based calculator (LP: #969014)

 -- Muharem Hrnjadovic <mh@foldr3.com>  Fri, 30 Mar 2012 12:15:44 +0200

python-oq-engine (0.6.0-11) oneiric; urgency=low

  * Fix ERROR: role "oq_ged4gem" does not exist (LP: #968056)

 -- Muharem Hrnjadovic <mh@foldr3.com>  Thu, 29 Mar 2012 10:44:23 +0200

python-oq-engine (0.6.0-10) oneiric; urgency=low

  * Fix BaseHazardCalculator, so self.calc gets initialized.

 -- Muharem Hrnjadovic <mh@foldr3.com>  Fri, 23 Mar 2012 07:20:47 +0100

python-oq-engine (0.6.0-9) oneiric; urgency=low

  * Turn off accidental worker-side logic tree processing (LP: #962788)

 -- Muharem Hrnjadovic <mh@foldr3.com>  Fri, 23 Mar 2012 06:27:36 +0100

python-oq-engine (0.6.0-8) oneiric; urgency=low

  * Package tested and ready for deployment.

 -- Muharem Hrnjadovic <mh@foldr3.com>  Tue, 20 Mar 2012 15:54:31 +0100

python-oq-engine (0.6.0-7) oneiric; urgency=low

  * All demos pass, rebuild this package

 -- Muharem Hrnjadovic <mh@foldr3.com>  Wed, 07 Mar 2012 18:12:26 +0100

python-oq-engine (0.6.0-6) oneiric; urgency=low

  * Another db user fix

 -- Muharem Hrnjadovic <mh@foldr3.com>  Wed, 07 Mar 2012 17:18:31 +0100

python-oq-engine (0.6.0-5) oneiric; urgency=low

  * Fix database users

 -- Muharem Hrnjadovic <mh@foldr3.com>  Wed, 07 Mar 2012 16:39:49 +0100

python-oq-engine (0.6.0-4) oneiric; urgency=low

  * Fix distro series

 -- Muharem Hrnjadovic <mh@foldr3.com>  Wed, 07 Mar 2012 09:25:57 +0100

python-oq-engine (0.6.0-3) precise; urgency=low

  * Added license file

 -- Muharem Hrnjadovic <mh@foldr3.com>  Wed, 07 Mar 2012 08:35:12 +0100

python-oq-engine (0.6.0-2) oneiric; urgency=low

  * added sample celeryconfig.py file

 -- Muharem Hrnjadovic <mh@foldr3.com>  Mon, 05 Mar 2012 20:07:23 +0100

python-oq-engine (0.6.0-1) oneiric; urgency=low

  * OpenQuake rev. 0.6.0 upstream release (LP: #946879)
  * add postgresql-plpython-9.1 dependency (LP: #929429)

 -- Muharem Hrnjadovic <mh@foldr3.com>  Mon, 05 Mar 2012 11:05:22 +0100

python-oq-engine (0.5.1-2) oneiric; urgency=low

  * add postrm script (LP: #906613)

 -- Muharem Hrnjadovic <mh@foldr3.com>  Thu, 02 Feb 2012 13:00:06 +0100

python-oq-engine (0.5.1-1) oneiric; urgency=low

  * 0.5.1 upstream release (LP: #925339)

 -- Muharem Hrnjadovic <mh@foldr3.com>  Thu, 02 Feb 2012 10:11:58 +0100

python-oq-engine (0.5.0-9) oneiric; urgency=low

  * Fix error resulting from backporting code.

 -- Muharem Hrnjadovic <mh@foldr3.com>  Wed, 25 Jan 2012 16:27:49 +0100

python-oq-engine (0.5.0-8) oneiric; urgency=low

  * Fix hazard map serialization failure (LP: #921604)

 -- Muharem Hrnjadovic <mh@foldr3.com>  Wed, 25 Jan 2012 16:06:54 +0100

python-oq-engine (0.5.0-7) oneiric; urgency=low

  * Remove one last 'sudo' from db setup script

 -- Muharem Hrnjadovic <mh@foldr3.com>  Wed, 25 Jan 2012 12:17:35 +0100

python-oq-engine (0.5.0-6) oneiric; urgency=low

  * NRML files are written only once (LP: #914614)
  * optimize parallel results collection (LP: #914613)
  * fix "current realization" progress counter value (LP: #914477)

 -- Muharem Hrnjadovic <mh@foldr3.com>  Thu, 19 Jan 2012 15:16:51 +0100

python-oq-engine (0.5.0-5) oneiric; urgency=low

  * Revert to the usual database user names.

 -- Muharem Hrnjadovic <mh@foldr3.com>  Tue, 10 Jan 2012 10:49:49 +0100

python-oq-engine (0.5.0-4) oneiric; urgency=low

  * Remove "sudo" from db setup script (LP: #914139)

 -- Muharem Hrnjadovic <mh@foldr3.com>  Tue, 10 Jan 2012 08:18:14 +0100

python-oq-engine (0.5.0-3) oneiric; urgency=low

  * Fix demo files.

 -- Muharem Hrnjadovic <mh@foldr3.com>  Mon, 09 Jan 2012 21:10:08 +0100

python-oq-engine (0.5.0-2) oneiric; urgency=low

  * Calculation and serialization are to be carried out in parallel
    (LP: #910985)

 -- Muharem Hrnjadovic <mh@foldr3.com>  Mon, 09 Jan 2012 15:53:05 +0100

python-oq-engine (0.5.0-1) oneiric; urgency=low

  * Prepare rel. 0.5.0 of python-oq-engine (LP: #913540)
  * set JAVA_HOME for celeryd (LP: #911697)

 -- Muharem Hrnjadovic <mh@foldr3.com>  Mon, 09 Jan 2012 07:15:31 +0100

python-oq-engine (0.4.6-11) oneiric; urgency=low

  * Facilitate java-side kvs connection caching
    (LP: #894261, #907760, #907993).

 -- Muharem Hrnjadovic <mh@foldr3.com>  Mon, 02 Jan 2012 13:42:42 +0100

python-oq-engine (0.4.6-10) oneiric; urgency=low

  * Only use one amqp log handler per celery worker (LP: #907360).

 -- Muharem Hrnjadovic <mh@foldr3.com>  Mon, 02 Jan 2012 13:10:50 +0100

python-oq-engine (0.4.6-9) oneiric; urgency=low

  * add a debian/preinst script that makes sure we have no garbage
    from previous package installation lying around (LP: #906613).

 -- Muharem Hrnjadovic <mh@foldr3.com>  Tue, 20 Dec 2011 10:43:12 +0100

python-oq-engine (0.4.6-8) oneiric; urgency=low

  * Repackage 0.4.6-6 (no asynchronous classical PSHA code)
    for oneiric (also fix the postgres-9.1 issues).

 -- Muharem Hrnjadovic <mh@foldr3.com>  Fri, 16 Dec 2011 11:34:47 +0100

python-oq-engine (0.4.6-6) oneiric; urgency=low

  * Make sure /var/lib/openquake/disagg-results exists and has an
    appropriate owner and permissions (LP: #904659)

 -- Muharem Hrnjadovic <mh@foldr3.com>  Thu, 15 Dec 2011 12:26:28 +0100

python-oq-engine (0.4.6-5) natty; urgency=low

  * Make sure the demos that were broken in 0.4.6 are not installed
    (LP: #901112)

 -- Muharem Hrnjadovic <mh@foldr3.com>  Fri, 09 Dec 2011 16:40:50 +0100

python-oq-engine (0.4.6-4) natty; urgency=low

  * Tolerate the failure of chown and/or chmod on /var/lib/openquake
    (LP: #902083)

 -- Muharem Hrnjadovic <mh@foldr3.com>  Fri, 09 Dec 2011 10:38:46 +0100

python-oq-engine (0.4.6-3) natty; urgency=low

  * Remove UHS changes in order to fix python-java-bridge failures
    (LP: #900617)

 -- Muharem Hrnjadovic <mh@foldr3.com>  Fri, 09 Dec 2011 07:51:19 +0100

python-oq-engine (0.4.6-2) oneiric; urgency=low

  * Add missing dependency, python-h5py (LP: #900300)

 -- Muharem Hrnjadovic <mh@foldr3.com>  Mon, 05 Dec 2011 15:09:37 +0100

python-oq-engine (0.4.6-1) oneiric; urgency=low

  * Upstream release (LP: #898634)
  * Make postgres dependencies less version dependent (LP: #898622)

 -- Muharem Hrnjadovic <mh@foldr3.com>  Mon, 05 Dec 2011 10:51:46 +0100

python-oq-engine (0.4.4-19) oneiric; urgency=low

  * Functions called from celery tasks should not make use of logic trees
    (LP: #880743)

 -- Muharem Hrnjadovic <mh@foldr3.com>  Mon, 24 Oct 2011 14:37:41 +0200

python-oq-engine (0.4.4-18) oneiric; urgency=low

  * Add python-setuptools as a python-oq-engine dependency (LP: #877915)

 -- Muharem Hrnjadovic <mh@foldr3.com>  Sun, 23 Oct 2011 18:29:41 +0200

python-oq-engine (0.4.4-17) oneiric; urgency=low

  * Refresh the demos and make sure the newest ones are always installed
    under /usr/openquake/demos

 -- Muharem Hrnjadovic <mh@foldr3.com>  Sun, 23 Oct 2011 18:12:59 +0200

python-oq-engine (0.4.4-16) oneiric; urgency=low

  * Remove superfluous OPENQUAKE_ROOT import.

 -- Muharem Hrnjadovic <mh@foldr3.com>  Sun, 23 Oct 2011 16:42:17 +0200

python-oq-engine (0.4.4-15) oneiric; urgency=low

  * Added the python code needed for the new logic tree implementation
    (LP: #879451)

 -- Muharem Hrnjadovic <mh@foldr3.com>  Sun, 23 Oct 2011 12:27:15 +0200

python-oq-engine (0.4.4-14) oneiric; urgency=low

  * leave exceptions raised by celery tasks alone (LP: #878736)

 -- Muharem Hrnjadovic <mh@foldr3.com>  Thu, 20 Oct 2011 12:30:50 +0200

python-oq-engine (0.4.4-13) oneiric; urgency=low

  * Avoid failures while reraising exceptions (LP: #877992)

 -- Muharem Hrnjadovic <mh@foldr3.com>  Wed, 19 Oct 2011 15:03:58 +0200

python-oq-engine (0.4.4-12) natty; urgency=low

  * Impose upper limit on JVM memory usage (LP: #821002)

 -- Muharem Hrnjadovic <mh@foldr3.com>  Mon, 17 Oct 2011 17:35:40 +0200

python-oq-engine (0.4.4-11) oneiric; urgency=low

  * add python-oq-engine_0.4.4.orig.tar.gz to upload

 -- Muharem Hrnjadovic <mh@foldr3.com>  Fri, 14 Oct 2011 11:57:11 +0200

python-oq-engine (0.4.4-10) oneiric; urgency=low

  * Ubuntu 11.10 upload.

 -- Muharem Hrnjadovic <mh@foldr3.com>  Fri, 14 Oct 2011 11:37:17 +0200

python-oq-engine (0.4.4-9) natty; urgency=low

  * 'new_in_this_release' files apply to latest upgrade (LP: #873205)

 -- Muharem Hrnjadovic <mh@foldr3.com>  Thu, 13 Oct 2011 10:36:04 +0200

python-oq-engine (0.4.4-8) natty; urgency=low

  * Make sure all demo files are unzipped (LP: #872816)

 -- Muharem Hrnjadovic <mh@foldr3.com>  Thu, 13 Oct 2011 10:17:08 +0200

python-oq-engine (0.4.4-7) natty; urgency=low

  * More robust detection of the 'openquake' system group (LP #872814)

 -- Muharem Hrnjadovic <mh@foldr3.com>  Wed, 12 Oct 2011 14:37:40 +0200

python-oq-engine (0.4.4-6) natty; urgency=low

  * make the demo files writable by owner *and* group.

 -- Muharem Hrnjadovic <mh@foldr3.com>  Tue, 11 Oct 2011 16:09:51 +0200

python-oq-engine (0.4.4-5) natty; urgency=low

  * Remove unneeded database users (LP #872277)
  * fix smoketests (add DEPTHTO1PT0KMPERSEC, VS30_TYPE parameter defaults)

 -- Muharem Hrnjadovic <mh@foldr3.com>  Tue, 11 Oct 2011 15:48:20 +0200

python-oq-engine (0.4.4-4) natty; urgency=low

  * turn off -x flag in debian/postinst
  * unzip the example files in /usr/openquake/demos

 -- Muharem Hrnjadovic <mh@foldr3.com>  Tue, 11 Oct 2011 14:55:30 +0200

python-oq-engine (0.4.4-3) natty; urgency=low

  * fix lintian warning

 -- Muharem Hrnjadovic <mh@foldr3.com>  Tue, 11 Oct 2011 14:26:25 +0200

python-oq-engine (0.4.4-2) natty; urgency=low

  * Use dh_installexamples to include the smoketests in the package.

 -- Muharem Hrnjadovic <mh@foldr3.com>  Tue, 11 Oct 2011 12:23:06 +0200

python-oq-engine (0.4.4-1) natty; urgency=low

  * fix permissions for config files in /etc/openquake (LP #850766)
  * be more intelligent about pg_hba.conf files (LP #848579)
  * add smoke tests to the package (LP #810982)

 -- Muharem Hrnjadovic <mh@foldr3.com>  Tue, 11 Oct 2011 11:47:30 +0200

python-oq-engine (0.4.3-21) natty; urgency=low

  * Remove unneeded dependency on fabric (LP: #852004)

 -- Muharem Hrnjadovic <mh@foldr3.com>  Fri, 16 Sep 2011 20:47:49 +0000

python-oq-engine (0.4.3-20) natty; urgency=low

  * Shut down celery prior to restarting postgres and setting up the database
    (LP: #846388)

 -- Muharem Hrnjadovic <mh@foldr3.com>  Sat, 10 Sep 2011 19:47:56 +0200

python-oq-engine (0.4.3-19) natty; urgency=low

  * Close all db connections in order to prevent package upgrade failures
   (LP: 846279)

 -- Muharem Hrnjadovic <mh@foldr3.com>  Sat, 10 Sep 2011 09:37:34 +0200

python-oq-engine (0.4.3-18) natty; urgency=low

  * declare the "include_defaults" flag in the openquake script (LP: #845994)

 -- Muharem Hrnjadovic <mh@foldr3.com>  Fri, 09 Sep 2011 22:38:40 +0200

python-oq-engine (0.4.3-17) natty; urgency=low

  * package the correct software revision (LP: #845583)

 -- Muharem Hrnjadovic <mh@foldr3.com>  Fri, 09 Sep 2011 15:00:05 +0200

python-oq-engine (0.4.3-16) natty; urgency=low

  * Add all required db users to pg_hba.conf (LP: #845461)

 -- Muharem Hrnjadovic <mh@foldr3.com>  Fri, 09 Sep 2011 11:25:41 +0200

python-oq-engine (0.4.3-15) natty; urgency=low

  * Remove obsolete dependency on python-geoalchemy (LP: #845439)

 -- Muharem Hrnjadovic <mh@foldr3.com>  Fri, 09 Sep 2011 10:25:25 +0200

python-oq-engine (0.4.3-14) natty; urgency=low

  * turn off 'set -x' in debian/postinst

 -- Muharem Hrnjadovic <mh@foldr3.com>  Fri, 09 Sep 2011 07:18:34 +0200

python-oq-engine (0.4.3-13) natty; urgency=low

  * Better detection of postgresql-8.4

 -- Muharem Hrnjadovic <mh@foldr3.com>  Fri, 09 Sep 2011 07:16:11 +0200

python-oq-engine (0.4.3-12) natty; urgency=low

  * detect the absence of the rabbitmq and postgres services and refrain
    from the corresponding initialization actions  (LP: #845344)

 -- Muharem Hrnjadovic <mh@foldr3.com>  Fri, 09 Sep 2011 06:47:32 +0200

python-oq-engine (0.4.3-11) natty; urgency=low

  * Fix logging sink configuration file and location.

 -- Muharem Hrnjadovic <mh@foldr3.com>  Wed, 07 Sep 2011 14:31:51 +0200

python-oq-engine (0.4.3-10) natty; urgency=low

  * Fix database user/permissions for admin schema.

 -- Muharem Hrnjadovic <mh@foldr3.com>  Wed, 07 Sep 2011 14:07:30 +0200

python-oq-engine (0.4.3-9) natty; urgency=low

  * turn off 'set -x' in debian/postinst

 -- Muharem Hrnjadovic <mh@foldr3.com>  Tue, 06 Sep 2011 17:44:37 +0200

python-oq-engine (0.4.3-8) natty; urgency=low

  * Fixed database (user) setup and general breakage (LP: #842472)

 -- Muharem Hrnjadovic <mh@foldr3.com>  Tue, 06 Sep 2011 17:42:51 +0200

python-oq-engine (0.4.3-7) natty; urgency=low

  * Fix database (user) setup (LP: #842472)
  * Copy configuration file to /etc/openquake (LP: #842468)

 -- Muharem Hrnjadovic <mh@foldr3.com>  Tue, 06 Sep 2011 15:34:17 +0200

python-oq-engine (0.4.3-6) natty; urgency=low

  * Delay the import of openquake.engine.job to allow the user to see the version
    and/or help without errors (LP: #842604)

 -- Muharem Hrnjadovic <mh@foldr3.com>  Tue, 06 Sep 2011 14:37:06 +0200

python-oq-engine (0.4.3-5) natty; urgency=low

  * Copy configuration file to /usr/openquake (LP: #842468)

 -- Muharem Hrnjadovic <mh@foldr3.com>  Tue, 06 Sep 2011 11:45:55 +0200

python-oq-engine (0.4.3-4) natty; urgency=low

  * Fix 'Architecture' field in debian/control.

 -- Muharem Hrnjadovic <mh@foldr3.com>  Mon, 05 Sep 2011 21:35:10 +0200

python-oq-engine (0.4.3-3) natty; urgency=low

  * Add Django as a dependency (LP: #830974)

 -- Muharem Hrnjadovic <mh@foldr3.com>  Mon, 05 Sep 2011 21:33:01 +0200

python-oq-engine (0.4.3-2) natty; urgency=low

  * Make db error detection smarter (LP: #819710)

 -- Muharem Hrnjadovic <mh@foldr3.com>  Mon, 05 Sep 2011 21:30:16 +0200

python-oq-engine (0.4.3-1) natty; urgency=low

  * Upstream release (LP: #839424)

 -- Muharem Hrnjadovic <mh@foldr3.com>  Mon, 05 Sep 2011 18:13:42 +0200

python-oq-engine (0.4.1-12) natty; urgency=low

  * Better error detection for schema creation output (LP #819710)
  * Remove unneeded python-guppy dependency (LP #826487)

 -- Muharem Hrnjadovic <mh@foldr3.com>  Mon, 15 Aug 2011 03:16:43 +0200

python-oq-engine (0.4.1-11) natty; urgency=low

  * Add the cache garbage collector script (LP #817541)

 -- Muharem Hrnjadovic <mh@foldr3.com>  Thu, 28 Jul 2011 16:56:33 +0200

python-oq-engine (0.4.1-10) natty; urgency=low

  * The name of the default db should be 'openquake'

 -- Muharem Hrnjadovic <mh@foldr3.com>  Tue, 26 Jul 2011 15:47:18 +0200

python-oq-engine (0.4.1-9) natty; urgency=low

  * postgresql reload after pg_hba.conf modification was missing

 -- Muharem Hrnjadovic <mh@foldr3.com>  Tue, 26 Jul 2011 15:28:52 +0200

python-oq-engine (0.4.1-8) natty; urgency=low

  * log4j.properties needs to live in the openquake source code tree
    (LP #816397)

 -- Muharem Hrnjadovic <mh@foldr3.com>  Tue, 26 Jul 2011 14:52:20 +0200

python-oq-engine (0.4.1-7) natty; urgency=low

  * Fix obsolete celeryconfig.py file.

 -- Muharem Hrnjadovic <mh@foldr3.com>  Tue, 26 Jul 2011 14:24:25 +0200

python-oq-engine (0.4.1-6) natty; urgency=low

  * Move xml schemas to the openquake source code tree (LP #816375)

 -- Muharem Hrnjadovic <mh@foldr3.com>  Tue, 26 Jul 2011 13:52:56 +0200

python-oq-engine (0.4.1-5) natty; urgency=low

  * Fix mistake in postinst (db init output in now redirected correctly)

 -- Muharem Hrnjadovic <mh@foldr3.com>  Tue, 26 Jul 2011 12:16:20 +0200

python-oq-engine (0.4.1-4) natty; urgency=low

  * database initialisation is now checked for errors

 -- Muharem Hrnjadovic <mh@foldr3.com>  Tue, 26 Jul 2011 11:25:18 +0200

python-oq-engine (0.4.1-3) natty; urgency=low

  * when invoked from postinst the sudo commands in the create_oq_schema
    script break it (since the latter is run by the postgres user)

 -- Muharem Hrnjadovic <mh@foldr3.com>  Tue, 26 Jul 2011 07:58:31 +0200

python-oq-engine (0.4.1-2) natty; urgency=low

  * get_uiapi_writer_session() has defaults (LP #815912)
  * moved the db-rooted source code tree under openquake (LP #816232)

 -- Muharem Hrnjadovic <mh@foldr3.com>  Tue, 26 Jul 2011 06:35:03 +0200

python-oq-engine (0.4.1-1) natty; urgency=low

  * OpenQuake 0.4.1 release
  * add postgresql-8.4 as a recommended package (LP #810953)
  * configure the OpenQuake database if postgres is installed (LP #810955)
  * add dependencies (LP #813961)
  * add the sticky bit to /usr/openquake (LP #810985)

 -- Muharem Hrnjadovic <mh@foldr3.com>  Thu, 21 Jul 2011 11:48:36 +0200

python-oq-engine (0.3.9-6) natty; urgency=low

  * The rabbitmq-server and redis-server packages should be merely recommended
    since we may want to install the openquake package on worker machines but
    deploy the two daemons in question elsewhere.

 -- Muharem Hrnjadovic <mh@foldr3.com>  Tue, 14 Jun 2011 20:12:50 +0200

python-oq-engine (0.3.9-5) natty; urgency=low

  * The number of celery tasks is based on the number of CPUs/cores
    (when the HAZARD_TASKS parameter is not set).

 -- Muharem Hrnjadovic <mh@foldr3.com>  Thu, 09 Jun 2011 15:15:54 +0200

python-oq-engine (0.3.9-4) natty; urgency=low

  * Create /usr/openquake in postinst

 -- Muharem Hrnjadovic <mh@foldr3.com>  Tue, 07 Jun 2011 16:43:24 +0200

python-oq-engine (0.3.9-3) natty; urgency=low

  * Added java-oq dependency

 -- Muharem Hrnjadovic <mh@foldr3.com>  Tue, 07 Jun 2011 14:58:44 +0200

python-oq-engine (0.3.9-2) natty; urgency=low

  * Added the python-geoalchemy dependency.

 -- Muharem Hrnjadovic <mh@foldr3.com>  Tue, 07 Jun 2011 10:30:02 +0200

python-oq-engine (0.3.9-1) natty; urgency=low

  * Upstream OpenQuake python sources.

 -- Muharem Hrnjadovic <mh@foldr3.com>  Mon, 06 Jun 2011 11:42:24 +0200<|MERGE_RESOLUTION|>--- conflicted
+++ resolved
@@ -1,9 +1,6 @@
   [Michele Simionato]
-<<<<<<< HEAD
   * Fixed a bug in applyToSources for the case of multiple sources
-=======
   * Moved the prefiltering on the workers to save memory
->>>>>>> 2f17f354
   * Exported the aggregated loss ratios in avg losses and agg losses
   * Removed the variables quantile_loss_curves and mean_loss_curves: they
     were duplicating quantile_hazard_curves and mean_hazard_curves

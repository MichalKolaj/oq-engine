--- conflicted
+++ resolved
@@ -3,13 +3,9 @@
     values with other public resources.
 
   [Michele Simionato]
-<<<<<<< HEAD
-  * Restored the classical tiling calculator
-=======
   * Added command `oq info consequences`
   * Improved error message for `area_source_discretization` too large
   * Improved command `oq info exports`
->>>>>>> b602e58c
   * Internal: changed the signature of hazardlib.calc.hazard_curve.classical
   * Extended the multi-rupture scenario calculator to multiple TRTs
   * Removed the experimental feature `pointsource_distance=?`

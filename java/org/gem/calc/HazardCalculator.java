--- conflicted
+++ resolved
@@ -47,11 +47,13 @@
      *            : maximum distance used for integration
      * @return
      */
-    public static Map<Site, DiscretizedFuncAPI> getHazardCurves(
-            List<Site> siteList,
-            EqkRupForecastAPI erf,
-            Map<TectonicRegionType, ScalarIntensityMeasureRelationshipAPI> gmpeMap,
-            List<Double> imlVals, double integrationDistance) {
+    public static
+            Map<Site, DiscretizedFuncAPI>
+            getHazardCurves(
+                    List<Site> siteList,
+                    EqkRupForecastAPI erf,
+                    Map<TectonicRegionType, ScalarIntensityMeasureRelationshipAPI> gmpeMap,
+                    List<Double> imlVals, double integrationDistance) {
         validateInput(siteList, erf, gmpeMap);
         if (imlVals == null) {
             String msg = "Array of intensity measure levels cannot be null";
@@ -106,13 +108,6 @@
      *        ground motion fields
      * @return
      */
-<<<<<<< HEAD
-    public static Map<EqkRupture, Map<Site, Double>> getGroundMotionFields(
-            List<Site> siteList,
-            EqkRupForecastAPI erf,
-            Map<TectonicRegionType, ScalarIntensityMeasureRelationshipAPI> gmpeMap,
-            Random rn) {
-=======
     public static
             Map<EqkRupture, Map<Site, Double>>
             getGroundMotionFields(
@@ -120,7 +115,6 @@
                     EqkRupForecastAPI erf,
                     Map<TectonicRegionType, ScalarIntensityMeasureRelationshipAPI> gmpeMap,
                     Random rn, Boolean correlation) {
->>>>>>> 70d06c91
         validateInput(siteList, erf, gmpeMap);
         if (rn == null) {
             String msg = "Random number generator cannot be null";
@@ -132,12 +126,6 @@
         List<EqkRupture> eqkRupList =
                 StochasticEventSetGenerator
                         .getStochasticEventSetFromPoissonianERF(erf, rn);
-<<<<<<< HEAD
-        for (EqkRupture rup : eqkRupList)
-            groundMotionFields.put(rup, GroundMotionFieldCalculator
-                    .getStochasticGroundMotionField(gmpeMap.get(rup
-                            .getTectRegType()), rup, siteList, rn));
-=======
         if (correlation == true) {
             Boolean inter_event = true;
             Boolean Vs30Cluster = false;
@@ -153,14 +141,15 @@
                                 gmpeMap.get(rup.getTectRegType()), rup,
                                 siteList, rn));
         }
->>>>>>> 70d06c91
         return groundMotionFields;
     }
 
-    public static Boolean validateInput(
-            List<Site> siteList,
-            EqkRupForecastAPI erf,
-            Map<TectonicRegionType, ScalarIntensityMeasureRelationshipAPI> gmpeMap) {
+    public static
+            Boolean
+            validateInput(
+                    List<Site> siteList,
+                    EqkRupForecastAPI erf,
+                    Map<TectonicRegionType, ScalarIntensityMeasureRelationshipAPI> gmpeMap) {
         if (siteList == null) {
             String msg = "List of sites cannot be null";
             logger.error(msg);

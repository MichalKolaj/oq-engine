# Copyright (c) 2010-2011, GEM Foundation.
#
# OpenQuake is free software: you can redistribute it and/or modify
# it under the terms of the GNU Lesser General Public License version 3
# only, as published by the Free Software Foundation.
#
# OpenQuake is distributed in the hope that it will be useful,
# but WITHOUT ANY WARRANTY; without even the implied warranty of
# MERCHANTABILITY or FITNESS FOR A PARTICULAR PURPOSE.  See the
# GNU Lesser General Public License version 3 for more details
# (a copy is included in the LICENSE file that accompanied this code).
#
# You should have received a copy of the GNU Lesser General Public License
# version 3 along with OpenQuake.  If not, see
# <http://www.gnu.org/licenses/lgpl-3.0.txt> for a copy of the LGPLv3 License.


"""Information about the calculators available for the Hazard engine."""


from openquake.hazard.opensha import ClassicalMixin, EventBasedMixin
from openquake.hazard.disagg.core import DisaggMixin
from openquake.hazard.scenario import ScenarioEventBasedMixin


<<<<<<< HEAD
CALCULATORS = dict()


def _load_calcs():
    calcs = {
        'classical': ClassicalMixin,
        'classical_bcr': ClassicalMixin,
        'event_based': EventBasedMixin,
        'event_based_bcr': EventBasedMixin,
        'disaggregation': DisaggMixin,
        'scenario': ScenarioEventBasedMixin,
    }
    CALCULATORS.update(calcs)


_load_calcs()
=======
CALCULATORS = {
    'Classical': ClassicalMixin,
    'Classical BCR': ClassicalMixin,
    'Event Based': EventBasedMixin,
    'Event Based BCR': EventBasedMixin,
    'Disaggregation': DisaggMixin,
    'Scenario': ScenarioEventBasedMixin,
}
>>>>>>> d11087b4
<|MERGE_RESOLUTION|>--- conflicted
+++ resolved
@@ -23,24 +23,6 @@
 from openquake.hazard.scenario import ScenarioEventBasedMixin
 
 
-<<<<<<< HEAD
-CALCULATORS = dict()
-
-
-def _load_calcs():
-    calcs = {
-        'classical': ClassicalMixin,
-        'classical_bcr': ClassicalMixin,
-        'event_based': EventBasedMixin,
-        'event_based_bcr': EventBasedMixin,
-        'disaggregation': DisaggMixin,
-        'scenario': ScenarioEventBasedMixin,
-    }
-    CALCULATORS.update(calcs)
-
-
-_load_calcs()
-=======
 CALCULATORS = {
     'Classical': ClassicalMixin,
     'Classical BCR': ClassicalMixin,
@@ -48,5 +30,4 @@
     'Event Based BCR': EventBasedMixin,
     'Disaggregation': DisaggMixin,
     'Scenario': ScenarioEventBasedMixin,
-}
->>>>>>> d11087b4
+}
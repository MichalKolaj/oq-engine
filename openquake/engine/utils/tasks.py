--- conflicted
+++ resolved
@@ -142,14 +142,8 @@
                 raise JobCompletedError(
                     'The status of job %d is %s, should be executing or '
                     'post_processing' % (job_id, job.status))
-            # ... now continue with task execution.
-<<<<<<< HEAD
+            # else continue with task execution
             res = task_func(*args, **kwargs)
-=======
-            task_func(*args, **kwargs)
-            # flush the performance logs
-            EnginePerformanceMonitor.cache.flush()
->>>>>>> 4d4e806d
         # TODO: should we do something different with the JobCompletedError?
         except Exception, err:
             logs.LOG.critical('Error occurred in task: %s' % str(err))

# Copyright (c) 2010-2014, GEM Foundation.
#
# OpenQuake is free software: you can redistribute it and/or modify it
# under the terms of the GNU Affero General Public License as published
# by the Free Software Foundation, either version 3 of the License, or
# (at your option) any later version.
#
# OpenQuake is distributed in the hope that it will be useful,
# but WITHOUT ANY WARRANTY; without even the implied warranty of
# MERCHANTABILITY or FITNESS FOR A PARTICULAR PURPOSE.  See the
# GNU General Public License for more details.
#
# You should have received a copy of the GNU Affero General Public License
# along with OpenQuake.  If not, see <http://www.gnu.org/licenses/>.

"""
Core calculator functionality for computing stochastic event sets and ground
motion fields using the 'event-based' method.

Stochastic events sets (which can be thought of as collections of ruptures) are
computed iven a set of seismic sources and investigation time span (in years).

For more information on computing stochastic event sets, see
:mod:`openquake.hazardlib.calc.stochastic`.

One can optionally compute a ground motion field (GMF) given a rupture, a site
collection (which is a collection of geographical points with associated soil
parameters), and a ground shaking intensity model (GSIM).

For more information on computing ground motion fields, see
:mod:`openquake.hazardlib.calc.gmf`.
"""

import time
import random
import operator
import itertools
import collections

import numpy.random

from django.db import transaction
from openquake.hazardlib.calc import gmf, filters
from openquake.hazardlib.imt import from_string
from openquake.hazardlib.site import FilteredSiteCollection

from openquake.commonlib import logictree

from openquake.engine import writer
from openquake.engine.calculators import calculators
from openquake.engine.calculators.hazard import general
from openquake.engine.db import models
from openquake.engine.utils import tasks
from openquake.engine.performance import EnginePerformanceMonitor, LightMonitor

# NB: beware of large caches
inserter = writer.CacheInserter(models.GmfData, 1000)
source_inserter = writer.CacheInserter(models.SourceInfo, 100)


# NB (MS): the approach used here will not work for non-poissonian models
def gmvs_to_haz_curve(gmvs, imls, invest_time, duration):
    """
    Given a set of ground motion values (``gmvs``) and intensity measure levels
    (``imls``), compute hazard curve probabilities of exceedance.

    :param gmvs:
        A list of ground motion values, as floats.
    :param imls:
        A list of intensity measure levels, as floats.
    :param float invest_time:
        Investigation time, in years. It is with this time span that we compute
        probabilities of exceedance.

        Another way to put it is the following. When computing a hazard curve,
        we want to answer the question: What is the probability of ground
        motion meeting or exceeding the specified levels (``imls``) in a given
        time span (``invest_time``).
    :param float duration:
        Time window during which GMFs occur. Another was to say it is, the
        period of time over which we simulate ground motion occurrences.

        NOTE: Duration is computed as the calculation investigation time
        multiplied by the number of stochastic event sets.

    :returns:
        Numpy array of PoEs (probabilities of exceedance).
    """
    # convert to numpy array and redimension so that it can be broadcast with
    # the gmvs for computing PoE values; there is a gmv for each rupture
    # here is an example: imls = [0.03, 0.04, 0.05], gmvs=[0.04750576]
    # => num_exceeding = [1, 1, 0] coming from 0.04750576 > [0.03, 0.04, 0.05]
    imls = numpy.array(imls).reshape((len(imls), 1))
    num_exceeding = numpy.sum(numpy.array(gmvs) >= imls, axis=1)
    poes = 1 - numpy.exp(- (invest_time / duration) * num_exceeding)
    return poes


@tasks.oqtask
def compute_ruptures(job_id, sources, sitecol):
    """
    Celery task for the stochastic event set calculator.

    Samples logic trees and calls the stochastic event set calculator.

    Once stochastic event sets are calculated, results will be saved to the
    database. See :class:`openquake.engine.db.models.SESCollection`.

    Optionally (specified in the job configuration using the
    `ground_motion_fields` parameter), GMFs can be computed from each rupture
    in each stochastic event set. GMFs are also saved to the database.

    :param int job_id:
        ID of the currently running job.
    :param sources:
        List of commonlib.source.Source tuples
    :param sitecol:
        a :class:`openquake.hazardlib.site.SiteCollection` instance
    :returns:
        a dictionary trt_model_id -> tot_ruptures
    """
    # NB: all realizations in gsims correspond to the same source model
    trt_model_id = sources[0].trt_model_id
    trt_model = models.TrtModel.objects.get(pk=trt_model_id)
    ses_coll = models.SESCollection.objects.get(trt_model=trt_model)

    hc = models.oqparam(job_id)
    all_ses = range(1, hc.ses_per_logic_tree_path + 1)
    tot_ruptures = 0

    filter_sites_mon = LightMonitor(
        'filtering sites', job_id, compute_ruptures)
    generate_ruptures_mon = LightMonitor(
        'generating ruptures', job_id, compute_ruptures)
    filter_ruptures_mon = LightMonitor(
        'filtering ruptures', job_id, compute_ruptures)
    save_ruptures_mon = LightMonitor(
        'saving ruptures', job_id, compute_ruptures)

    # Compute and save stochastic event sets
    rnd = random.Random()
    for src in sources:
        t0 = time.time()
        rnd.seed(src.seed)

        with filter_sites_mon:  # filtering sources
            s_sites = src.filter_sites_by_distance_to_source(
                hc.maximum_distance, sitecol)
            if s_sites is None:
                continue

        # the dictionary `ses_num_occ` contains [(ses, num_occurrences)]
        # for each occurring rupture for each ses in the ses collection
        ses_num_occ = collections.defaultdict(list)
        with generate_ruptures_mon:  # generating ruptures for the given source
            for rup_no, rup in enumerate(src.iter_ruptures(), 1):
                rup.rup_no = rup_no
                for ses_idx in all_ses:
                    numpy.random.seed(rnd.randint(0, models.MAX_SINT_32))
                    num_occurrences = rup.sample_number_of_occurrences()
                    if num_occurrences:
                        ses_num_occ[rup].append((ses_idx, num_occurrences))

        # NB: the number of occurrences is very low, << 1, so it is
        # more efficient to filter only the ruptures that occur, i.e.
        # to call sample_number_of_occurrences() *before* the filtering
        for rup in sorted(ses_num_occ, key=operator.attrgetter('rup_no')):
            with filter_ruptures_mon:  # filtering ruptures
                r_sites = filters.filter_sites_by_distance_to_rupture(
                    rup, hc.maximum_distance, s_sites
                    ) if hc.maximum_distance else s_sites
                if r_sites is None:
                    # ignore ruptures which are far away
                    del ses_num_occ[rup]  # save memory
                    continue

            # saving ses_ruptures
            with save_ruptures_mon:
                # using a django transaction make the saving faster
                with transaction.commit_on_success(using='job_init'):
                    indices = r_sites.indices if len(r_sites) < len(sitecol) \
                        else None  # None means that nothing was filtered
                    prob_rup = models.ProbabilisticRupture.create(
                        rup, ses_coll, indices)
                    for ses_idx, num_occurrences in ses_num_occ[rup]:
                        for occ_no in range(1, num_occurrences + 1):
                            rup_seed = rnd.randint(0, models.MAX_SINT_32)
                            models.SESRupture.create(
                                prob_rup, ses_idx, src.source_id,
                                rup.rup_no, occ_no, rup_seed)

        if ses_num_occ:
            num_ruptures = len(ses_num_occ)
            occ_ruptures = sum(num for rup in ses_num_occ
                               for ses, num in ses_num_occ[rup])
            tot_ruptures += occ_ruptures
        else:
            num_ruptures = rup_no
            occ_ruptures = 0

        # save SourceInfo
        source_inserter.add(
            models.SourceInfo(trt_model_id=trt_model_id,
                              source_id=src.source_id,
                              source_class=src.__class__.__name__,
                              num_sites=len(s_sites),
                              num_ruptures=rup_no,
                              occ_ruptures=occ_ruptures,
                              uniq_ruptures=num_ruptures,
                              calc_time=time.time() - t0))

    filter_sites_mon.flush()
    generate_ruptures_mon.flush()
    filter_ruptures_mon.flush()
    save_ruptures_mon.flush()
    source_inserter.flush()

    return {trt_model_id: tot_ruptures}


@tasks.oqtask
def compute_gmfs_and_curves(job_id, ses_ruptures, sitecol):
    """
    :param int job_id:
        ID of the currently running job
    :param ses_ruptures:
        a list of blocks of SESRuptures with homogeneous TrtModel
    :param sitecol:
        a :class:`openquake.hazardlib.site.SiteCollection` instance
    :returns:
        a dictionary trt_model_id -> (curves_by_gsim, bounding_boxes)
        where the list of bounding boxes is empty
    """
    job = models.OqJob.objects.get(pk=job_id)
    hc = job.get_oqparam()
    imts = map(from_string, sorted(hc.imtls))

    result = {}  # trt_model_id -> (curves_by_gsim, [])
    # NB: by construction each block is a non-empty list with
    # ruptures of homogeneous trt_model
    trt_model = ses_ruptures[0].rupture.ses_collection.trt_model
    rlzs_by_gsim = trt_model.get_rlzs_by_gsim()
    gsims = [logictree.GSIM[gsim]() for gsim in rlzs_by_gsim]
    calc = GmfCalculator(
        sorted(imts), sorted(gsims), trt_model.id,
        getattr(hc, 'truncation_level', None), models.get_correl_model(job))

    with EnginePerformanceMonitor(
            'computing gmfs', job_id, compute_gmfs_and_curves):
        for rupture, group in itertools.groupby(
                ses_ruptures, operator.attrgetter('rupture')):
            r_sites = sitecol if rupture.site_indices is None \
                else FilteredSiteCollection(rupture.site_indices, sitecol)
            calc.calc_gmfs(
                r_sites, rupture, [(r.id, r.seed) for r in group])

    if getattr(hc, 'hazard_curves_from_gmfs', None):
        with EnginePerformanceMonitor(
                'hazard curves from gmfs',
                job_id, compute_gmfs_and_curves):
            result[trt_model.id] = (calc.to_haz_curves(
                sitecol.sids, hc.imtls,
                hc.investigation_time, hc.ses_per_logic_tree_path), [])
    else:
        result[trt_model.id] = ([], [])

    if hc.ground_motion_fields:
        with EnginePerformanceMonitor(
                'saving gmfs', job_id, compute_gmfs_and_curves):
            calc.save_gmfs(rlzs_by_gsim)

    return result


class GmfCalculator(object):
    """
    A class to store ruptures and then compute and save ground motion fields.
    """
    def __init__(self, sorted_imts, sorted_gsims, trt_model_id,
                 truncation_level=None, correl_model=None):
        """
        :param sorted_imts:
            a sorted list of hazardlib intensity measure types
        :param sorted_gsims:
            a sorted list of hazardlib GSIM instances
        :param int trt_model_id:
            the ID of a TRTModel instance
        :param int truncation_level:
            the truncation level, or None
        :param str correl_model:
            the correlation model, or None
        """
        self.sorted_imts = sorted_imts
        self.sorted_gsims = sorted_gsims
        self.trt_model_id = trt_model_id
        self.truncation_level = truncation_level
        self.correl_model = correl_model
        # NB: I tried to use a single dictionary
        # {site_id: [(gmv, rupt_id),...]} but it took a lot more memory (MS)
        self.gmvs_per_site = collections.defaultdict(list)
        self.ruptures_per_site = collections.defaultdict(list)

    def calc_gmfs(self, r_sites, rupture, rupid_seed_pairs):
        """
        Compute the GMF generated by the given rupture on the given
        sites and collect the values in the dictionaries
        .gmvs_per_site and .ruptures_per_site.

        :param r_sites:
            a SiteCollection instance with the sites affected by the rupture
        :param rupture:
            a ProbabilisticRupture instance
        :param rupid_seed_pairs:
            a list of pairs (ses_rupture_id, ses_rupture_seed)
        """
        for gsim in self.sorted_gsims:
            gsim_name = gsim.__class__.__name__
            computer = gmf.GmfComputer(
                rupture, r_sites, self.sorted_imts, gsim,
                self.truncation_level, self.correl_model)
            for rupid, seed in rupid_seed_pairs:
                for imt_str, gmvs in computer.compute(seed):
                    for site_id, gmv in zip(r_sites.sids, gmvs):
                        self.gmvs_per_site[
                            gsim_name, imt_str, site_id].append(gmv)
                        self.ruptures_per_site[
                            gsim_name, imt_str, site_id].append(rupid)

    def save_gmfs(self, rlzs_by_gsim):
        """
        Helper method to save the computed GMF data to the database.
        """
        for gsim_name, imt_str, site_id in self.gmvs_per_site:
            for rlz in rlzs_by_gsim[gsim_name]:
                imt_name, sa_period, sa_damping = from_string(imt_str)
                inserter.add(models.GmfData(
                    gmf=models.Gmf.objects.get(lt_realization=rlz),
                    task_no=0,
                    imt=imt_name,
                    sa_period=sa_period,
                    sa_damping=sa_damping,
                    site_id=site_id,
                    gmvs=self.gmvs_per_site[gsim_name, imt_str, site_id],
                    rupture_ids=self.ruptures_per_site[
                        gsim_name, imt_str, site_id]
                ))
        inserter.flush()
        self.gmvs_per_site.clear()
        self.ruptures_per_site.clear()

    def to_haz_curves(self, sids, imtls, invest_time, num_ses):
        """
        Convert the gmf into hazard curves (by gsim and imt)

        :param sids: database ids of the given sites
        :param imtls: dictionary {IMT: intensity measure levels}
        :param invest_time: investigation time
        :param num_ses: number of Stochastic Event Sets
        """
        gmf = collections.defaultdict(dict)  # (gsim, imt) > {site_id: poes}
        sorted_imts = map(str, self.sorted_imts)
        zeros = {imt: numpy.zeros(len(imtls[imt])) for imt in sorted_imts}
        for (gsim, imt, site_id), gmvs in self.gmvs_per_site.iteritems():
            gmf[gsim, imt][site_id] = gmvs_to_haz_curve(
                gmvs, imtls[imt], invest_time, num_ses * invest_time)
        curves_by_gsim = []
        for gsim_obj in self.sorted_gsims:
            gsim = gsim_obj.__class__.__name__
            curves_by_imt = []
            for imt in sorted_imts:
                curves_by_imt.append(
                    numpy.array([gmf[gsim, imt].get(site_id, zeros[imt])
                                 for site_id in sids]))
            curves_by_gsim.append((gsim, curves_by_imt))
        return curves_by_gsim


@calculators.add('event_based')
class EventBasedHazardCalculator(general.BaseHazardCalculator):
    """
    Probabilistic Event-Based hazard calculator. Computes stochastic event sets
    and (optionally) ground motion fields.
    """
    core_calc_task = compute_ruptures

    def initialize_ses_db_records(self, trt_model, i):
        """
        Create :class:`~openquake.engine.db.models.Output` and
        :class:`openquake.engine.db.models.SESCollection` records for
        each tectonic region type.

        :param trt_model:
            :class:`openquake.engine.db.models.TrtModel` instance
        :param i:
            an ordinal number starting from 1
        :returns:
            a :class:`openquake.engine.db.models.SESCollection` instance
        """
        output = models.Output.objects.create(
            oq_job=self.job,
            display_name='SES Collection %d' % i,
            output_type='ses')

        ses_coll = models.SESCollection.objects.create(
            output=output, trt_model=trt_model, ordinal=i)

        return ses_coll

    def pre_execute(self):
        """
        Do pre-execution work. At the moment, this work entails:
        parsing and initializing sources, parsing and initializing the
        site model (if there is one), parsing vulnerability and
        exposure files, generating the seeds for the sourcesand building
        SESCollection records for each TrtModel.
        """
        weights = super(EventBasedHazardCalculator, self).pre_execute()
        hc = self.oqparam
        rnd = random.Random()
        rnd.seed(hc.random_seed)
        for src in self.composite_model.sources:
            src.seed = rnd.randint(0, models.MAX_SINT_32)
        for i, trt_model in enumerate(models.TrtModel.objects.filter(
                lt_model__hazard_calculation=self.job), 1):
            with transaction.commit_on_success(using='job_init'):
                self.initialize_ses_db_records(trt_model, i)
        return weights

    def agg_curves(self, acc, result):
        """
        :param result:
            a dictionary {trt_model_id: num_ruptures}

        If the parameter `ground_motion_fields` is set, compute and save
        the GMFs from the ruptures generated by the given task.
        """
        return acc + result

    def post_execute(self):
        trt_models = models.TrtModel.objects.filter(
            lt_model__hazard_calculation=self.job)
        # save the right number of occurring ruptures
        for trt_model in trt_models:
            trt_model.num_ruptures = self.acc.get(trt_model.id, 0)
            trt_model.save()
        if (not getattr(self.oqparam, 'ground_motion_fields', None) and
                not getattr(self.oqparam, 'hazard_curves_from_gmfs', None)):
            return  # do nothing

        # create a Gmf output for each realization
        self.initialize_realizations()
<<<<<<< HEAD
        if getattr(self.oqparam, 'ground_motion_fields', None):
            for rlz in self._get_realizations():
=======
        if getattr(self.hc, 'ground_motion_fields', None):
            for rlz in self._realizations:
>>>>>>> 95248373
                output = models.Output.objects.create(
                    oq_job=self.job,
                    display_name='GMF rlz-%s' % rlz.id,
                    output_type='gmf')
                models.Gmf.objects.create(output=output, lt_realization=rlz)

        self.acc = self.generate_gmfs_and_curves()
        # now save the curves, if any
        self.save_hazard_curves()

    @EnginePerformanceMonitor.monitor
    def generate_gmfs_and_curves(self):
        """
        Generate the GMFs and optionally the hazard curves too
        """
        sitecol = self.site_collection
        sesruptures = []  # collect the ruptures in a fixed order
        with self.monitor('reading ruptures'):
            for trt_model in models.TrtModel.objects.filter(
                    lt_model__hazard_calculation=self.job):
                for sr in models.SESRupture.objects.filter(
                        rupture__ses_collection__trt_model=trt_model):
                    # adding the annotation below saves a LOT of memory
                    # otherwise one would need as key in apply_reduce
                    # lambda sr: sr.rupture.tsrt_model.id which would
                    # read the world from the database
                    sr.trt_id = trt_model.id
                    sesruptures.append(sr)
        base_agg = super(EventBasedHazardCalculator, self).agg_curves
        return tasks.apply_reduce(
            compute_gmfs_and_curves,
            (self.job.id, sesruptures, sitecol),
            base_agg, {}, key=lambda sr: sr.trt_id)<|MERGE_RESOLUTION|>--- conflicted
+++ resolved
@@ -449,13 +449,8 @@
 
         # create a Gmf output for each realization
         self.initialize_realizations()
-<<<<<<< HEAD
         if getattr(self.oqparam, 'ground_motion_fields', None):
-            for rlz in self._get_realizations():
-=======
-        if getattr(self.hc, 'ground_motion_fields', None):
             for rlz in self._realizations:
->>>>>>> 95248373
                 output = models.Output.objects.create(
                     oq_job=self.job,
                     display_name='GMF rlz-%s' % rlz.id,

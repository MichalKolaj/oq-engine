--- conflicted
+++ resolved
@@ -762,12 +762,7 @@
                     self.hc.reference_depth_to_2pt5km_per_sec,
                     self.hc.reference_depth_to_1pt0km_per_sec)
                 for pt in points]
-<<<<<<< HEAD
-        store_site_data(self.job.id, site_model_inp, mesh)
-=======
-
         store_site_data(self.job.hazard_calculation.id, site_model_inp, mesh)
->>>>>>> 7c337028
 
     # Silencing 'Too many local variables'
     # pylint: disable=R0914

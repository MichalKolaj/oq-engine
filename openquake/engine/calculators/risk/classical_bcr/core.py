# Copyright (c) 2010-2013, GEM Foundation.
#
# OpenQuake is free software: you can redistribute it and/or modify it
# under the terms of the GNU Affero General Public License as published
# by the Free Software Foundation, either version 3 of the License, or
# (at your option) any later version.
#
# OpenQuake is distributed in the hope that it will be useful,
# but WITHOUT ANY WARRANTY; without even the implied warranty of
# MERCHANTABILITY or FITNESS FOR A PARTICULAR PURPOSE.  See the
# GNU General Public License for more details.
#
# You should have received a copy of the GNU Affero General Public License
# along with OpenQuake.  If not, see <http://www.gnu.org/licenses/>.

"""
Core functionality for the classical PSHA risk calculator.
"""

from openquake.risklib import scientific, utils
from openquake.risklib.api import Classical

from openquake.engine.calculators.base import signal_task_complete
from openquake.engine.calculators.risk import base, hazard_getters
from openquake.engine.calculators.risk.classical import core as classical
from openquake.engine.utils import tasks
from openquake.engine import logs
from openquake.engine.db import models
from openquake.engine.performance import EnginePerformanceMonitor
from django.db import transaction


@tasks.oqtask
@base.count_progress_risk('r')
def classical_bcr(job_id, units, containers, params):
    """
    Celery task for the BCR risk calculator based on the classical
    calculator.

    Instantiates risklib calculators, computes BCR and stores the
    results to db in a single transaction.

    :param int job_id:
      ID of the currently running job
    :param list units:
      A list of :class:`..base.CalculationUnit` to be run
    :param containers:
      An instance of :class:`..base.OutputDict` containing
      output container instances (in this case only `BCRDistribution`)
    :param params:
      An instance of :class:`..base.CalcParams` used to compute
      derived outputs
    """

    def profile(name):
        return EnginePerformanceMonitor(
            name, job_id, classical_bcr, tracing=True)

    # Do the job in other functions, such that it can be unit tested
    # without the celery machinery
    with transaction.commit_on_success(using='reslt_writer'):
        do_classical_bcr(units, containers, params, profile)
    signal_task_complete(job_id=job_id, num_items=len(units[0].getter.assets))
classical_bcr.ignore_result = False


def do_classical_bcr(units, containers, params, profile):
    for unit_orig, unit_retro in utils.pairwise(units):
        with profile('getting hazard'):
<<<<<<< HEAD
            assets, hazard_curves, _missings = unit_orig.getter()
            _, hazard_curves_retrofitted, __ = unit_retro.getter()
=======
            assets, hazard_curves = unit_orig.getter()
            _, hazard_curves_retrofitted = unit_retro.getter()
>>>>>>> 2f5a2381

        with profile('computing bcr'):
            original_loss_curves = unit_orig.calc(hazard_curves)
            retrofitted_loss_curves = unit_retro.calc(
                hazard_curves_retrofitted)

            eal_original = [
                scientific.average_loss(losses, poes)
                for losses, poes in original_loss_curves]

            eal_retrofitted = [
                scientific.average_loss(losses, poes)
                for losses, poes in retrofitted_loss_curves]

            bcr_results = [
                scientific.bcr(
                    eal_original[i], eal_retrofitted[i],
                    params.interest_rate, params.asset_life_expectancy,
                    asset.value, asset.retrofitting_cost)
                for i, asset in enumerate(assets)]

        with logs.tracing('writing results'):
            containers.write(
                assets, zip(eal_original, eal_retrofitted, bcr_results),
                output_type="bcr_distribution",
                hazard_output_id=unit_orig.getter.hazard_output_id)


class ClassicalBCRRiskCalculator(classical.ClassicalRiskCalculator):
    """
    Classical BCR risk calculator. Computes BCR distributions for a
    given set of assets.

    :attr dict vulnerability_functions_retrofitted:
        A dictionary mapping each taxonomy to a vulnerability functions for the
        retrofitted losses computation
    """
    core_calc_task = classical_bcr

    def __init__(self, job):
        super(ClassicalBCRRiskCalculator, self).__init__(job)
        self.vulnerability_functions_retrofitted = None
        self.taxonomy_imt_retrofitted = dict()

    def calculation_units(self, assets):
        units = []

        taxonomy = assets[0].taxonomy
        vf_orig = self.vulnerability_functions[taxonomy]
        vf_retro = self.vulnerability_functions_retrofitted[taxonomy]

        for ho in self.rc.hazard_outputs():
            units.extend([
                base.CalculationUnit(
                    Classical(
                        vulnerability_function=vf_orig,
                        steps=self.rc.lrem_steps_per_interval),
                    hazard_getters.HazardCurveGetterPerAsset(
                        ho,
                        assets,
                        self.rc.best_maximum_distance,
                        self.taxonomy_imt[taxonomy])),
                base.CalculationUnit(
                    Classical(
                        vulnerability_function=vf_retro,
                        steps=self.rc.lrem_steps_per_interval),
                    hazard_getters.HazardCurveGetterPerAsset(
                        ho,
                        assets,
                        self.rc.best_maximum_distance,
                        self.taxonomy_imt_retrofitted[taxonomy]))])
        return units

    @property
    def calculator_parameters(self):
        """
        Specific calculator parameters returned as list suitable to be
        passed in task_arg_gen
        """

        return base.make_calc_params(
            asset_life_expectancy=self.rc.asset_life_expectancy,
            interest_rate=self.rc.interest_rate)

    def create_outputs(self, hazard_output):
        """
        Create BCR Distribution output container, i.e. a
        :class:`openquake.engine.db.models.BCRDistribution` instance and its
        :class:`openquake.engine.db.models.Output` container.

        :returns: A list containing the output container id
        """
        ret = base.OutputDict()

        ret.set(models.BCRDistribution.objects.create(
                hazard_output=hazard_output,
                output=models.Output.objects.create_output(
                    self.job, "BCR Distribution for hazard %s" % hazard_output,
                    "bcr_distribution")))
        return ret

    def create_statistical_outputs(self):
        """
        Override default behaviour as BCR and scenario calculators do
        not compute mean/quantiles outputs"
        """
        return base.OutputDict()

    def set_risk_models(self):
        """
        Store both the risk model for the original asset configuration
        and the risk model for the retrofitted one.
        """
        self.vulnerability_functions, self.taxonomy_imt = (
            self.get_vulnerability_model())
        (self.vulnerability_functions_retrofitted,
         self.taxonomy_imt_retrofitted) = self.get_vulnerability_model(True)<|MERGE_RESOLUTION|>--- conflicted
+++ resolved
@@ -67,13 +67,8 @@
 def do_classical_bcr(units, containers, params, profile):
     for unit_orig, unit_retro in utils.pairwise(units):
         with profile('getting hazard'):
-<<<<<<< HEAD
-            assets, hazard_curves, _missings = unit_orig.getter()
-            _, hazard_curves_retrofitted, __ = unit_retro.getter()
-=======
             assets, hazard_curves = unit_orig.getter()
             _, hazard_curves_retrofitted = unit_retro.getter()
->>>>>>> 2f5a2381
 
         with profile('computing bcr'):
             original_loss_curves = unit_orig.calc(hazard_curves)

--- conflicted
+++ resolved
@@ -80,12 +80,7 @@
         self.max_distance = max_distance
         self.imt = imt
 
-<<<<<<< HEAD
-        if (hasattr(hazard, 'lt_realization') and
-            hazard.lt_realization is not None):
-=======
         if hasattr(hazard, 'lt_realization') and hazard.lt_realization:
->>>>>>> 1b1058cc
             self.weight = hazard.lt_realization.weight
         else:
             self.weight = None
@@ -106,13 +101,6 @@
         """
         raise NotImplementedError
 
-    def container(self, hazard_output):
-        """
-        Returns the corresponding output container object from an
-        Hazard :class:`openquake.engine.db.models.Output` instance
-        """
-        raise NotImplementedError
-
     def __repr__(self):
         return "<%s max_distance=%s assets=%s>" % (
             self.__class__.__name__, self.max_distance,
@@ -145,12 +133,8 @@
             IDs of assets that has been filtered out by the getter by the
             ``maximum_distance`` criteria.
         """
-<<<<<<< HEAD
-        data = self.get_data(self.imt)
-=======
         # data is a gmf or a set of hazard curves
         asset_ids, data = self.get_data(self.imt)
->>>>>>> 1b1058cc
 
         missing_asset_ids = self.all_asset_ids - set(asset_ids)
 
@@ -268,10 +252,7 @@
     def container(self, hazard_output):
         return hazard_output.gmfcollection
 
-<<<<<<< HEAD
-=======
     #@profile
->>>>>>> 1b1058cc
     def get_data(self, imt):
         cursor = getcursor('job_init')
 
@@ -372,9 +353,6 @@
                 self.assets[0].exposure_model_id)
         cursor.execute(query, args)
         # print cursor.mogrify(query, args)
-<<<<<<< HEAD
-        return OrderedDict(cursor.fetchall())
-=======
         assets, gmfs = [], []
         for asset_id, gmvs in cursor.fetchall():
             # the query may return spurious assets outside the considered block
@@ -382,7 +360,6 @@
                 assets.append(asset_id)
                 gmfs.append(gmvs)
         return assets, gmfs
->>>>>>> 1b1058cc
 
     def container(self, hazard_output):
         return hazard_output
# Copyright (c) 2010-2014, GEM Foundation.
#
# OpenQuake is free software: you can redistribute it and/or modify it
# under the terms of the GNU Affero General Public License as published
# by the Free Software Foundation, either version 3 of the License, or
# (at your option) any later version.
#
# OpenQuake is distributed in the hope that it will be useful,
# but WITHOUT ANY WARRANTY; without even the implied warranty of
# MERCHANTABILITY or FITNESS FOR A PARTICULAR PURPOSE.  See the
# GNU General Public License for more details.
#
# You should have received a copy of the GNU Affero General Public License
# along with OpenQuake.  If not, see <http://www.gnu.org/licenses/>.

"""
Functions for exporting risk artifacts from the database.
"""

import os
import csv

from openquake.engine.db import models
from openquake.engine.export import core
from openquake.engine.utils import FileWrapper
from openquake.commonlib import risk_writers

LOSS_CURVE_FILENAME_FMT = 'loss-curves-%(loss_curve_id)s.xml'
LOSS_MAP_FILENAME_FMT = 'loss-maps-%(loss_map_id)s.%(file_ext)s'
LOSS_FRACTION_FILENAME_FMT = 'loss-fractions-%(loss_fraction_id)s.xml'
AGGREGATE_LOSS_FILENAME_FMT = 'aggregate-loss-%s.csv'
BCR_FILENAME_FMT = 'bcr-distribution-%(bcr_distribution_id)s.xml'
EVENT_LOSS_FILENAME_FMT = 'event-loss-%s.csv'
EVENT_LOSS_ASSET_FILENAME_FMT = 'event-loss-asset-%s.csv'


<<<<<<< HEAD
# for each output_type there must be a function
# export_<output_type>_<export_type>(output, target)
def export(output_id, target, export_type='xml'):
    """
    Export the given risk calculation output from the database to the
    specified directory. See :func:`openquake.engine.export.hazard.export` for
    more details.
    """
    output = models.Output.objects.get(id=output_id)

    try:
        export_fn = EXPORTERS[export_type][output.output_type]
    except KeyError:
        print EXPORTERS[export_type].keys()
        raise NotImplementedError(
            'No "%(fmt)s" exporter is available for "%(output_type)s"'
            ' outputs' % dict(fmt=export_type, output_type=output.output_type)
        )

    if isinstance(target, basestring):
        target = os.path.expanduser(target)
    return export_fn(output, target)
=======
DAMAGE = dict(
    collapse_map=(models.DmgDistPerAsset,
                  risk_writers.CollapseMapXMLWriter),
    dmg_per_asset=(models.DmgDistPerAsset,
                   risk_writers.DmgDistPerAssetXMLWriter),
    dmg_per_taxonomy=(models.DmgDistPerTaxonomy,
                      risk_writers.DmgDistPerTaxonomyXMLWriter),
    dmg_total=(models.DmgDistTotal,
               risk_writers.DmgDistTotalXMLWriter))
>>>>>>> 95b74ea0


def _get_result_export_dest(target, output, file_ext='xml'):
    """
    Get the full absolute path (including file name) for a given ``result``.

    As a side effect, intermediate directories are created such that the file
    can be created and written to immediately.

    :param target:
        Destination directory location for exported files OR a file-like
        object. If file-like, we just simply return it.
    :param output:
        :class:`~openquake.engine.db.models.Output`.
    :param file_ext:
        Desired file extension for the output file.
        Defaults to 'xml'.

    :returns:
        Full path (including filename) to the destination export file.
        If the ``target`` is a file-like, we don't do anything special
        and simply return it.
    """
    if not isinstance(target, basestring):
        # It's not a file path. In this case, we expect a file-like object.
        # Just return it.
        return target

    output_type = output.output_type

    filename = None

    if output_type in ('loss_curve', 'agg_loss_curve', 'event_loss_curve'):
        filename = LOSS_CURVE_FILENAME_FMT % dict(
            loss_curve_id=output.loss_curve.id,
        )
    elif output_type == 'loss_map':
        filename = LOSS_MAP_FILENAME_FMT % dict(
            loss_map_id=output.loss_map.id,
            file_ext=file_ext,
        )
    elif output_type == 'loss_fraction':
        filename = LOSS_FRACTION_FILENAME_FMT % dict(
            loss_fraction_id=output.loss_fraction.id,
        )
    elif output_type == 'bcr_distribution':
        filename = BCR_FILENAME_FMT % dict(
            bcr_distribution_id=output.bcr_distribution.id,
        )
    elif output_type == 'event_loss':
        filename = EVENT_LOSS_FILENAME_FMT % output.id
    elif output_type == 'event_loss_asset':
        filename = EVENT_LOSS_ASSET_FILENAME_FMT % output.id
    elif output_type == 'aggregate_loss':
        filename = AGGREGATE_LOSS_FILENAME_FMT % (output.aggregate_loss.id)
    elif output_type in ('dmg_dist_per_asset', 'dmg_dist_per_taxonomy',
                         'dmg_dist_total', 'collapse_map'):
        filename = '%(output_type)s-%(job_id)s.%(file_ext)s' % dict(
            output_type=output_type,
            job_id=output.oq_job.id,
            file_ext=file_ext,
        )

    return os.path.abspath(os.path.join(target, filename))


def _export_common(output, loss_type):
    """
    Returns a dict containing the output metadata which are serialized
    by nrml writers before actually writing the `output` data.
    """
    metadata = output.hazard_metadata
    if metadata.sm_path is not None:
        source_model_tree_path = core.LT_PATH_JOIN_TOKEN.join(
            metadata.sm_path)
    else:
        source_model_tree_path = None
    if metadata.gsim_path is not None:
        gsim_tree_path = core.LT_PATH_JOIN_TOKEN.join(metadata.gsim_path)
    else:
        gsim_tree_path = None

    return dict(investigation_time=metadata.investigation_time,
                statistics=metadata.statistics,
                quantile_value=metadata.quantile,
                source_model_tree_path=source_model_tree_path,
                gsim_tree_path=gsim_tree_path,
                unit=output.oq_job.risk_calculation.exposure_model.unit(
                    loss_type),
                loss_type=loss_type)


@core.export_output.add(('agg_loss_curve', 'xml'))
def export_agg_loss_curve_xml(key, output, target):
    """
    Export `output` to `target` by using a nrml loss curves
    serializers
    """
    args = _export_common(output, output.loss_curve.loss_type)
    dest = _get_result_export_dest(target, output)
    risk_writers.AggregateLossCurveXMLWriter(dest, **args).serialize(
        output.loss_curve.aggregatelosscurvedata)
    return dest


@core.export_output.add(('loss_curve', 'xml'), ('event_loss_curve', 'xml'))
def export_loss_curve_xml(key, output, target):
    """
    Export `output` to `target` by using a nrml loss curves
    serializer
    """
    args = _export_common(output, output.loss_curve.loss_type)
    dest = _get_result_export_dest(target, output)
    args['insured'] = output.loss_curve.insured

    data = output.loss_curve.losscurvedata_set.all().order_by('asset_ref')

    risk_writers.LossCurveXMLWriter(dest, **args).serialize(data)
    return dest


@core.export_output.add(('loss_map', 'xml'), ('loss_map', 'geojson'))
def export_loss_map(key, output, target):
    """
    General loss map export code.
    """
    risk_calculation = output.oq_job.risk_calculation
    args = _export_common(output, output.loss_map.loss_type)
    dest = _get_result_export_dest(target, output, file_ext=key[1])
    args.update(dict(
        poe=output.loss_map.poe,
        loss_category=risk_calculation.exposure_model.category))

    writercls = (risk_writers.LossMapXMLWriter if key[1] == 'xml'
                 else risk_writers.LossMapGeoJSONWriter)
    writercls(dest, **args).serialize(
        models.order_by_location(
            output.loss_map.lossmapdata_set.all().order_by('asset_ref')))
    return dest


@core.export_output.add(('loss_fraction', 'xml'))
def export_loss_fraction_xml(key, output, target):
    """
    Export `output` to `target` by using a nrml loss fractions
    serializer
    """
    risk_calculation = output.oq_job.risk_calculation
    args = _export_common(output, output.loss_fraction.loss_type)
    hazard_metadata = models.Output.HazardMetadata(
        investigation_time=args['investigation_time'],
        statistics=args['statistics'],
        quantile=args.get('quantile_value'),
        sm_path=args['source_model_tree_path'],
        gsim_path=args['gsim_tree_path'])
    dest = _get_result_export_dest(target, output)
    poe = output.loss_fraction.poe
    variable = output.loss_fraction.variable
    loss_category = risk_calculation.exposure_model.category
    risk_writers.LossFractionsWriter(
        dest, variable, args['unit'], args['loss_type'],
        loss_category, hazard_metadata, poe).serialize(
        output.loss_fraction.total_fractions(),
        output.loss_fraction)
    return dest


@core.export_output.add(('bcr_distribution', 'xml'))
def export_bcr_distribution_xml(key, output, target):
    """
    Export `output` to `target` by using a nrml bcr distribution
    serializer
    """
    risk_calculation = output.oq_job.risk_calculation
    args = _export_common(output, output.bcr_distribution.loss_type)

    dest = _get_result_export_dest(target, output)
    args.update(
        dict(interest_rate=risk_calculation.interest_rate,
             asset_life_expectancy=risk_calculation.asset_life_expectancy))
    del args['investigation_time']

    risk_writers.BCRMapXMLWriter(dest, **args).serialize(
        output.bcr_distribution.bcrdistributiondata_set.all().order_by(
            'asset_ref'))
    return dest


# XXX: clearly this is not a good approach for large exposures
@core.export_output.add(('collapse_map', 'xml'),
                        ('dmg_dist_per_taxonomy', 'xml'),
                        ('dmg_dist_per_asset', 'xml'),
                        ('dmg_dist_per_total', 'xml'))
def export_dmg_dist(key, output, target):
    """
    Export the damage distribution identified
    by the given output to the `target`.

    :param output:
        DB output record which identifies the distribution. A
        :class:`openquake.engine.db.models.Output` object.
    :param target:
        Destination directory of the exported file, or a file-like object
    """
    job = output.oq_job
    rc_id = job.id
    dest = _get_result_export_dest(target, output)
    dmg_states = list(models.DmgState.objects.filter(
        risk_calculation__id=rc_id).order_by('lsi'))
    damagecls, writercls = DAMAGE[key[0]]
    if writercls is risk_writers.CollapseMapXMLWriter:  # special case
        writer = writercls(dest)
        data = damagecls.objects.filter(dmg_state=dmg_states[-1])
    else:
        writer = writercls(dest, [ds.dmg_state for ds in dmg_states])
        data = damagecls.objects.filter(
            dmg_state__risk_calculation__id=rc_id)
    writer.serialize(data.order_by('dmg_state__lsi'))
    return dest


@core.export_output.add(('aggregate_loss', 'csv'))
def export_aggregate_loss_csv(key, output, target):
    """
    Export aggregate losses in CSV
    """
    dest = _get_result_export_dest(target, output)

    with FileWrapper(dest, mode='wb') as csvfile:
        writer = csv.writer(csvfile, delimiter='|')
        writer.writerow(['Mean', 'Standard Deviation'])
        writer.writerow([output.aggregate_loss.mean,
                        output.aggregate_loss.std_dev])
    return dest


@core.export_output.add(('event_loss', 'csv'))
def export_event_loss_csv(key, output, target):
    """
    Export Event Loss Table in CSV format
    """

    dest = _get_result_export_dest(target, output)

    with FileWrapper(dest, mode='wb') as csvfile:
        writer = csv.writer(csvfile)
        writer.writerow(['Rupture', 'Magnitude', 'Aggregate Loss'])

        for event_loss in models.EventLossData.objects.filter(
                event_loss__output=output).select_related().order_by(
                '-aggregate_loss'):
            writer.writerow([event_loss.rupture.tag,
                             "%.07f" % event_loss.rupture.rupture.magnitude,
                             "%.07f" % event_loss.aggregate_loss])
    return dest


@core.export_output.add(('event_loss_asset', 'csv'))
def export_event_loss_asset_csv(key, output, target):
    """
    Export Event Loss Per Asset in CSV format
    """
    dest = _get_result_export_dest(target, output)

    with FileWrapper(dest, mode='wb') as csvfile:
        writer = csv.writer(csvfile)
        writer.writerow(['Rupture', 'Asset', 'Magnitude', 'Loss'])

        for event_loss in models.EventLossAsset.objects.filter(
                event_loss__output=output).select_related().order_by(
                '-loss'):
            writer.writerow([event_loss.rupture.tag,
                             event_loss.asset.asset_ref,
                             "%.07f" % event_loss.rupture.rupture.magnitude,
                             "%.07f" % event_loss.loss])
    return dest<|MERGE_RESOLUTION|>--- conflicted
+++ resolved
@@ -34,40 +34,15 @@
 EVENT_LOSS_ASSET_FILENAME_FMT = 'event-loss-asset-%s.csv'
 
 
-<<<<<<< HEAD
-# for each output_type there must be a function
-# export_<output_type>_<export_type>(output, target)
-def export(output_id, target, export_type='xml'):
-    """
-    Export the given risk calculation output from the database to the
-    specified directory. See :func:`openquake.engine.export.hazard.export` for
-    more details.
-    """
-    output = models.Output.objects.get(id=output_id)
-
-    try:
-        export_fn = EXPORTERS[export_type][output.output_type]
-    except KeyError:
-        print EXPORTERS[export_type].keys()
-        raise NotImplementedError(
-            'No "%(fmt)s" exporter is available for "%(output_type)s"'
-            ' outputs' % dict(fmt=export_type, output_type=output.output_type)
-        )
-
-    if isinstance(target, basestring):
-        target = os.path.expanduser(target)
-    return export_fn(output, target)
-=======
 DAMAGE = dict(
     collapse_map=(models.DmgDistPerAsset,
                   risk_writers.CollapseMapXMLWriter),
-    dmg_per_asset=(models.DmgDistPerAsset,
-                   risk_writers.DmgDistPerAssetXMLWriter),
-    dmg_per_taxonomy=(models.DmgDistPerTaxonomy,
-                      risk_writers.DmgDistPerTaxonomyXMLWriter),
-    dmg_total=(models.DmgDistTotal,
-               risk_writers.DmgDistTotalXMLWriter))
->>>>>>> 95b74ea0
+    dmg_dist_per_asset=(models.DmgDistPerAsset,
+                        risk_writers.DmgDistPerAssetXMLWriter),
+    dmg_dist_per_taxonomy=(models.DmgDistPerTaxonomy,
+                           risk_writers.DmgDistPerTaxonomyXMLWriter),
+    dmg_dist_total=(models.DmgDistTotal,
+                    risk_writers.DmgDistTotalXMLWriter))
 
 
 def _get_result_export_dest(target, output, file_ext='xml'):
@@ -260,7 +235,7 @@
 @core.export_output.add(('collapse_map', 'xml'),
                         ('dmg_dist_per_taxonomy', 'xml'),
                         ('dmg_dist_per_asset', 'xml'),
-                        ('dmg_dist_per_total', 'xml'))
+                        ('dmg_dist_total', 'xml'))
 def export_dmg_dist(key, output, target):
     """
     Export the damage distribution identified
@@ -273,10 +248,9 @@
         Destination directory of the exported file, or a file-like object
     """
     job = output.oq_job
-    rc_id = job.id
     dest = _get_result_export_dest(target, output)
     dmg_states = list(models.DmgState.objects.filter(
-        risk_calculation__id=rc_id).order_by('lsi'))
+        risk_calculation__id=job.id).order_by('lsi'))
     damagecls, writercls = DAMAGE[key[0]]
     if writercls is risk_writers.CollapseMapXMLWriter:  # special case
         writer = writercls(dest)
@@ -284,7 +258,7 @@
     else:
         writer = writercls(dest, [ds.dmg_state for ds in dmg_states])
         data = damagecls.objects.filter(
-            dmg_state__risk_calculation__id=rc_id)
+            dmg_state__risk_calculation__id=job.id)
     writer.serialize(data.order_by('dmg_state__lsi'))
     return dest
 

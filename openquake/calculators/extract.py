--- conflicted
+++ resolved
@@ -858,7 +858,6 @@
         yield rec['source_id'], geom
 
 
-<<<<<<< HEAD
 def disagg_key(dstore):
     oq = dstore['oqparam']
     N = len(dstore['sitecol'])
@@ -895,20 +894,6 @@
     matrix = dset[label][()]
 
     # adapted from the nrml_converters
-=======
-@extract.add('disagg')
-def extract_disagg(dstore, key_label):
-    """
-    Extract a disaggregation output
-    Example:
-    http://127.0.0.1:8800/v1/calc/30/extract/disagg/rlz-0-PGA-sid-0?by=Mag_Dist
-    """
-    # adapted from the nrml_converters
-    key, bylabel = key_label.split('?')
-    label = bylabel[3:]  # strip 'by='
-    dset = dstore['disagg/' + key]
-    matrix = dset[label][()]
->>>>>>> 998213b0
     disag_tup = tuple(label.split('_'))
     if disag_tup == ('Mag', 'Lon', 'Lat'):
         matrix = numpy.swapaxes(matrix, 0, 1)
@@ -927,11 +912,7 @@
         values = [g.flatten() for g in grids]
         values.append(matrix.flatten())
         values = numpy.array(values).T
-<<<<<<< HEAD
     return ArrayWrapper(values, qdict)
-=======
-    return values
->>>>>>> 998213b0
 
 
 # #####################  extraction from the WebAPI ###################### #

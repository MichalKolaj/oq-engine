# -*- coding: utf-8 -*-
# vim: tabstop=4 shiftwidth=4 softtabstop=4
#
# Copyright (C) 2018-2020 GEM Foundation
#
# OpenQuake is free software: you can redistribute it and/or modify it
# under the terms of the GNU Affero General Public License as published
# by the Free Software Foundation, either version 3 of the License, or
# (at your option) any later version.
#
# OpenQuake is distributed in the hope that it will be useful,
# but WITHOUT ANY WARRANTY; without even the implied warranty of
# MERCHANTABILITY or FITNESS FOR A PARTICULAR PURPOSE.  See the
# GNU Affero General Public License for more details.
#
# You should have received a copy of the GNU Affero General Public License
# along with OpenQuake.  If not, see <http://www.gnu.org/licenses/>.

import operator
import unittest.mock as mock
import numpy
from openquake.baselib import hdf5, datastore, general, performance
from openquake.hazardlib.gsim.base import ContextMaker, FarAwayRupture
from openquake.hazardlib import calc, probability_map, stats
from openquake.hazardlib.source.rupture import (
    EBRupture, BaseRupture, events_dt, RuptureProxy)
from openquake.risklib.riskinput import rsi2str
from openquake.commonlib.calc import gmvs_to_poes

U16 = numpy.uint16
U32 = numpy.uint32
F32 = numpy.float32
by_taxonomy = operator.attrgetter('taxonomy')
code2cls = BaseRupture.init()
weight = operator.attrgetter('weight')


def build_stat_curve(poes, imtls, stat, weights):
    """
    Build statistics by taking into account IMT-dependent weights
    """
    assert len(poes) == len(weights), (len(poes), len(weights))
    L = len(imtls.array)
    array = numpy.zeros((L, 1))
    if isinstance(weights, list):  # IMT-dependent weights
        # this is slower since the arrays are shorter
        for imt in imtls:
            slc = imtls(imt)
            ws = [w[imt] for w in weights]
            if sum(ws) == 0:  # expect no data for this IMT
                continue
            array[slc] = stat(poes[:, slc], ws)
    else:
        array = stat(poes, weights)
    return probability_map.ProbabilityCurve(array)


def sig_eps_dt(imts):
    """
    :returns: a composite data type for the sig_eps output
    """
    lst = [('eid', U32), ('rlz_id', U16)]
    for imt in imts:
        lst.append(('sig_inter_' + imt, F32))
    for imt in imts:
        lst.append(('eps_inter_' + imt, F32))
    return numpy.dtype(lst)


def get_slices_by_grp(rlzs_by_grp):
    """
    :returns: a dictionary 'grp-XX' -> slice
    """
    dic = {}  # grp -> slice
    start = 0
    for grp, allrlzs in rlzs_by_grp.items():
        ngsims = len(allrlzs)
        dic[grp] = slice(start, start + ngsims)
        start += ngsims
    return dic


class PmapGetter(object):
    """
    Read hazard curves from the datastore for all realizations or for a
    specific realization.

    :param dstore: a DataStore instance or file system path to it
    :param sids: the subset of sites to consider (if None, all sites)
    """
    def __init__(self, dstore, weights, sids, imtls=(), poes=()):
        self.filename = dstore if isinstance(dstore, str) else dstore.filename
        if len(weights[0].dic) == 1:  # no weights by IMT
            self.weights = numpy.array([w['weight'] for w in weights])
        else:
            self.weights = weights
        self.sids = sids
        self.imtls = imtls
        self.poes = poes
        self.num_rlzs = len(weights)
        self.eids = None
        self.nbytes = 0
        self.sids = sids

    @property
    def imts(self):
        return list(self.imtls)

    @property
    def L(self):
        return len(self.imtls.array)

    @property
    def N(self):
        return len(self.sids)

    @property
    def M(self):
        return len(self.imtls)

    @property
    def R(self):
        return len(self.weights)

    def init(self):
        """
        Read the poes and set the .data attribute with the hazard curves
        """
        if hasattr(self, '_pmap_by_grp'):  # already initialized
            return self._pmap_by_grp
        dstore = hdf5.File(self.filename, 'r')
        self.rlzs_by_grp = {grp: dset[()] for grp, dset in
                            dstore['rlzs_by_grp'].items()}
<<<<<<< HEAD
        slices_by_grp = get_slices_by_grp(self.rlzs_by_grp)

        # populate _pmap_by_grp
        self._pmap_by_grp = {}
        dset = dstore['_poes']  # NLG_
        L = dset.shape[1]
        for grp, slc in slices_by_grp.items():
            G = slc.stop - slc.start
            pmap = probability_map.ProbabilityMap(L, G)
            for sid, arr in zip(self.sids, dset[self.sids, :, slc]):
                pmap[sid] = probability_map.ProbabilityCurve(arr)
            self._pmap_by_grp[grp] = pmap
            self.nbytes += pmap.nbytes
=======
        slice_by_grp = get_slices_by_grp(self.rlzs_by_grp)

        # populate _pmap_by_grp
        self._pmap_by_grp = {}
        if 'poes' in dstore:
            # build probability maps restricted to the given sids
            ok_sids = self.sids
            for grp, dset in dstore['poes'].items():
                L, G = dset.shape[1:]
                slc = slice_by_grp[grp]
                assert slc.stop - slc.start == G, slc
                pmap = probability_map.ProbabilityMap(L, G)
                for sid, arr in zip(ok_sids, dset[ok_sids]):
                    pmap[sid] = probability_map.ProbabilityCurve(arr)
                self._pmap_by_grp[grp] = pmap
                self.nbytes += pmap.nbytes
>>>>>>> 372341b3
        dstore.close()
        return self._pmap_by_grp

    # used in risk calculation where there is a single site per getter
    def get_hazard(self, gsim=None):
        """
        :param gsim: ignored
        :returns: R probability curves for the given site
        """
        return self.get_pcurves(self.sids[0])

    def get(self, rlzi, grp=None):
        """
        :param rlzi: a realization index
        :param grp: None (all groups) or a string of the form "grp-XX"
        :returns: the hazard curves for the given realization
        """
        self.init()
        assert self.sids is not None
        pmap = probability_map.ProbabilityMap(len(self.imtls.array), 1)
        grps = [grp] if grp is not None else sorted(self._pmap_by_grp)
        for grp in grps:
            for gsim_idx, rlzis in enumerate(self.rlzs_by_grp[grp]):
                for r in rlzis:
                    if r == rlzi:
                        pmap |= self._pmap_by_grp[grp].extract(gsim_idx)
                        break
        return pmap

    def get_pcurves(self, sid, pmap_by_grp=()):  # used in classical
        """
        :returns: a list of R probability curves with shape L
        """
        if not pmap_by_grp:
            pmap_by_grp = self.init()
        pcurves = [probability_map.ProbabilityCurve(numpy.zeros((self.L, 1)))
                   for _ in range(self.num_rlzs)]
        for grp, pmap in pmap_by_grp.items():
            try:
                pc = pmap[sid]
            except KeyError:  # no hazard for sid
                continue
            for gsim_idx, rlzis in enumerate(self.rlzs_by_grp[grp]):
                c = probability_map.ProbabilityCurve(pc.array[:, [gsim_idx]])
                for rlzi in rlzis:
                    pcurves[rlzi] |= c
        return pcurves

    def get_hcurves(self, pmap_by_grp):
        """
        :param pmap_by_grp: a dictionary of ProbabilityMaps by group
        :returns: an array of PoEs of shape (N, R, M, L)
        """
        self.init()
        res = numpy.zeros((self.N, self.R, self.L))
        for grp, pmap in pmap_by_grp.items():
            for sid, pc in pmap.items():
                for gsim_idx, rlzis in enumerate(self.rlzs_by_grp[grp]):
                    poes = pc.array[:, gsim_idx]
                    for rlz in rlzis:
                        res[sid, rlz] = general.agg_probs(res[sid, rlz], poes)
        return res.reshape(self.N, self.R, self.M, -1)

    def get_mean(self, grp=None):
        """
        Compute the mean curve as a ProbabilityMap

        :param grp:
            if not None must be a string of the form "grp-XX"; in that case
            returns the mean considering only the contribution for group XX
        """
        self.init()
        if len(self.weights) == 1:  # one realization
            # the standard deviation is zero
            pmap = self.get(0, grp)
            for sid, pcurve in pmap.items():
                array = numpy.zeros(pcurve.array.shape)
                array[:, 0] = pcurve.array[:, 0]
                pcurve.array = array
            return pmap
        elif grp:
            raise NotImplementedError('multiple realizations')
        L = len(self.imtls.array)
        pmap = probability_map.ProbabilityMap.build(L, 1, self.sids)
        for sid in self.sids:
            pmap[sid] = build_stat_curve(
                numpy.array([pc.array for pc in self.get_pcurves(sid)]),
                self.imtls, stats.mean_curve, self.weights)
        return pmap


class GmfDataGetter(object):
    """
    An object with an .init() and .get_hazard() method
    """
    def __init__(self, sid, df, num_events, num_rlzs):
        self.sids = [sid]
        self.df = df
        self.num_rlzs = num_rlzs  # used in event_based_risk
        # now some attributes set for API compatibility with the GmfGetter
        # number of ground motion fields
        # dictionary rlzi -> array(imts, events, nbytes)
        self.E = num_events

    def init(self):
        pass

    def get_hazard(self, gsim=None):
        """
        :param gsim: ignored
        :returns: an dict rlzi -> datadict
        """
        return dict(list(self.df.groupby('rlzs')))


class ZeroGetter(object):
    """
    An object with an .init() and .get_hazard() method
    """
    def __init__(self, sid, num_rlzs):
        self.sids = [sid]
        self.num_rlzs = num_rlzs

    def init(self):
        pass

    def get_hazard(self, gsim=None):
        """
        :param gsim: ignored
        :returns: an dict rlzi -> 0
        """
        return {rlzi: 0 for rlzi in range(self.num_rlzs)}


time_dt = numpy.dtype(
    [('rup_id', U32), ('nsites', U16), ('time', F32), ('task_no', U16)])


class GmfGetter(object):
    """
    An hazard getter with methods .get_gmfdata and .get_hazard returning
    ground motion values.
    """
    def __init__(self, rupgetter, srcfilter, oqparam, amplifier=None,
                 sec_perils=()):
        self.rlzs_by_gsim = rupgetter.rlzs_by_gsim
        self.rupgetter = rupgetter
        self.srcfilter = srcfilter
        self.sitecol = srcfilter.sitecol.complete
        self.oqparam = oqparam
        self.amplifier = amplifier
        self.sec_perils = sec_perils
        self.min_iml = oqparam.min_iml
        self.N = len(self.sitecol)
        self.num_rlzs = sum(len(rlzs) for rlzs in self.rlzs_by_gsim.values())
        self.sig_eps_dt = sig_eps_dt(oqparam.imtls)
        md = (calc.filters.MagDepDistance(oqparam.maximum_distance)
              if isinstance(oqparam.maximum_distance, dict)
              else oqparam.maximum_distance)
        param = {'filter_distance': oqparam.filter_distance,
                 'imtls': oqparam.imtls, 'maximum_distance': md}
        self.cmaker = ContextMaker(
            rupgetter.trt, rupgetter.rlzs_by_gsim, param)
        self.correl_model = oqparam.correl_model

    def gen_computers(self, mon):
        """
        Yield a GmfComputer instance for each non-discarded rupture
        """
        trt = self.rupgetter.trt
        with mon:
            proxies = self.rupgetter.get_proxies()
        for proxy in proxies:
            with mon:
                ebr = proxy.to_ebr(trt)
                sids = self.srcfilter.close_sids(proxy, trt)
                if len(sids) == 0:  # filtered away
                    continue
                sitecol = self.sitecol.filtered(sids)
                try:
                    computer = calc.gmf.GmfComputer(
                        ebr, sitecol, self.cmaker,
                        self.oqparam.truncation_level, self.correl_model,
                        self.amplifier, self.sec_perils)
                except FarAwayRupture:
                    continue
                # due to numeric errors ruptures within the maximum_distance
                # when written, can be outside when read; I found a case with
                # a distance of 99.9996936 km over a maximum distance of 100 km
            yield computer

    @property
    def sids(self):
        return self.sitecol.sids

    @property
    def imtls(self):
        return self.oqparam.imtls

    @property
    def imts(self):
        return list(self.oqparam.imtls)

    def get_gmfdata(self, mon=performance.Monitor()):
        """
        :returns: an array of the dtype (sid, eid, gmv)
        """
        alldata = []
        self.sig_eps = []
        self.times = []  # rup_id, nsites, dt
        for computer in self.gen_computers(mon):
            data, dt = computer.compute_all(
                self.min_iml, self.rlzs_by_gsim, self.sig_eps)
            self.times.append((computer.ebrupture.id, len(computer.sids), dt))
            alldata.append(data)
        if not alldata:
            return []
        return numpy.concatenate(alldata)

    # not called by the engine
    def get_hazard(self, gsim=None):
        """
        :param gsim: ignored
        :returns: a dictionary rlzi -> array
        """
        data = self.get_gmfdata()
        return general.group_array(data, 'rlz')

    def get_hazard_by_sid(self, data=None):
        """
        :param data: if given, an iterator of records of dtype gmf_dt
        :returns: sid -> records
        """
        if data is None:
            data = self.get_gmfdata()
        if len(data) == 0:
            return {}
        return general.group_array(data, 'sid')

    def compute_gmfs_curves(self, monitor):
        """
        :returns: a dict with keys gmfdata, hcurves
        """
        oq = self.oqparam
        mon = monitor('getting ruptures', measuremem=True)
        hcurves = {}  # key -> poes
        if oq.hazard_curves_from_gmfs:
            hc_mon = monitor('building hazard curves', measuremem=False)
            gmfdata = self.get_gmfdata(mon)  # returned later
            hazard = self.get_hazard_by_sid(data=gmfdata)
            for sid, hazardr in hazard.items():
                dic = general.group_array(hazardr, 'rlz')
                for rlzi, array in dic.items():
                    with hc_mon:
                        poes = gmvs_to_poes(
                            array['gmv'].T, oq.imtls,
                            oq.ses_per_logic_tree_path)
                        for m, imt in enumerate(oq.imtls):
                            hcurves[rsi2str(rlzi, sid, imt)] = poes[m]
        if not oq.ground_motion_fields:
            return dict(gmfdata=(), hcurves=hcurves)
        if not oq.hazard_curves_from_gmfs:
            gmfdata = self.get_gmfdata(mon)
        if len(gmfdata) == 0:
            return dict(gmfdata=[])
        times = numpy.array([tup + (monitor.task_no,) for tup in self.times],
                            time_dt)
        times.sort(order='rup_id')
        res = dict(gmfdata=gmfdata, hcurves=hcurves, times=times,
                   sig_eps=numpy.array(self.sig_eps, self.sig_eps_dt))
        return res


def gen_rupture_getters(dstore, ct=0, slc=slice(None)):
    """
    :param dstore: a :class:`openquake.baselib.datastore.DataStore`
    :param ct: number of concurrent tasks
    :yields: RuptureGetters
    """
    full_lt = dstore['full_lt']
    trt_by_grp = full_lt.trt_by_grp
    rlzs_by_gsim = full_lt.get_rlzs_by_gsim_grp()
    rup_array = dstore['ruptures'][slc]
    rup_array.sort(order='grp_id')  # avoid generating too many tasks
    maxweight = rup_array['n_occ'].sum() / (ct or 1)
    for block in general.block_splitter(
            rup_array, maxweight, operator.itemgetter('n_occ'),
            key=operator.itemgetter('grp_id')):
        grp_id = block[0]['grp_id']
        trt = trt_by_grp[grp_id]
        proxies = [RuptureProxy(rec) for rec in block]
        yield RuptureGetter(proxies, dstore.filename, grp_id,
                            trt, rlzs_by_gsim[grp_id])


# NB: amplification is missing
def get_gmfgetter(dstore, rup_id):
    """
    :returns: GmfGetter associated to the given rupture
    """
    oq = dstore['oqparam']
    srcfilter = calc.filters.SourceFilter(
        dstore['sitecol'], oq.maximum_distance)
    for rgetter in gen_rupture_getters(dstore, slc=slice(rup_id, rup_id+1)):
        gg = GmfGetter(rgetter, srcfilter, oq)
        break
    return gg


def get_ebruptures(dstore):
    """
    Extract EBRuptures from the datastore
    """
    ebrs = []
    for rgetter in gen_rupture_getters(dstore):
        for proxy in rgetter.get_proxies():
            ebrs.append(proxy.to_ebr(rgetter.trt))
    return ebrs


def get_eid_rlz(proxies, rlzs_by_gsim):
    """
    :returns: a composite array with the associations eid->rlz
    """
    eid_rlz = []
    for rup in proxies:
        ebr = EBRupture(mock.Mock(rup_id=rup['serial']), rup['source_id'],
                        rup['grp_id'], rup['n_occ'])
        for rlz_id, eids in ebr.get_eids_by_rlz(rlzs_by_gsim).items():
            for eid in eids:
                eid_rlz.append((eid + rup['e0'], rup['id'], rlz_id))
    return numpy.array(eid_rlz, events_dt)


# this is never called directly; gen_rupture_getters is used instead
class RuptureGetter(object):
    """
    :param proxies:
        a list of RuptureProxies
    :param filename:
        path to the HDF5 file containing a 'rupgeoms' dataset
    :param grp_id:
        source group index
    :param trt:
        tectonic region type string
    :param rlzs_by_gsim:
        dictionary gsim -> rlzs for the group
    """
    def __init__(self, proxies, filename, grp_id, trt, rlzs_by_gsim):
        self.proxies = proxies
        self.weight = sum(proxy.weight for proxy in proxies)
        self.filename = filename
        self.grp_id = grp_id
        self.trt = trt
        self.rlzs_by_gsim = rlzs_by_gsim
        self.num_events = sum(int(proxy['n_occ']) for proxy in proxies)

    @property
    def num_ruptures(self):
        return len(self.proxies)

    def get_rupdict(self):
        """
        :returns: a dictionary with the parameters of the rupture
        """
        assert len(self.proxies) == 1, 'Please specify a slice of length 1'
        dic = {'trt': self.trt}
        with datastore.read(self.filename) as dstore:
            rupgeoms = dstore['rupgeoms']
            rec = self.proxies[0].rec
            geom = rupgeoms[rec['id']].reshape(
                rec['s1'], rec['s2'], 3).transpose(2, 0, 1)
            dic['lons'] = geom[0]
            dic['lats'] = geom[1]
            dic['deps'] = geom[2]
            rupclass, surclass = code2cls[rec['code']]
            dic['rupture_class'] = rupclass.__name__
            dic['surface_class'] = surclass.__name__
            dic['hypo'] = rec['hypo']
            dic['occurrence_rate'] = rec['occurrence_rate']
            dic['grp_id'] = rec['grp_id']
            dic['n_occ'] = rec['n_occ']
            dic['serial'] = rec['serial']
            dic['mag'] = rec['mag']
            dic['srcid'] = rec['source_id']
        return dic

    def get_proxies(self, min_mag=0):
        """
        :returns: a list of RuptureProxies
        """
        proxies = []
        with datastore.read(self.filename) as dstore:
            rupgeoms = dstore['rupgeoms']
            for proxy in self.proxies:
                if proxy['mag'] < min_mag:
                    continue
                proxy.geom = rupgeoms[proxy['geom_id']]
                proxies.append(proxy)
        return proxies

    def split(self, srcfilter, maxw):
        """
        :yields: RuptureProxies with weight < maxw
        """
        proxies = []
        for proxy in self.proxies:
            sids = srcfilter.close_sids(proxy.rec, self.trt)
            if len(sids):
                proxies.append(RuptureProxy(proxy.rec, len(sids)))
        for block in general.block_splitter(proxies, maxw, weight):
            yield RuptureGetter(block, self.filename, self.grp_id, self.trt,
                                self.rlzs_by_gsim)

    def __len__(self):
        return len(self.proxies)

    def __repr__(self):
        wei = ' [w=%d]' % self.weight if hasattr(self, 'weight') else ''
        return '<%s grp_id=%d, %d rupture(s)%s>' % (
            self.__class__.__name__, self.grp_id, len(self), wei)<|MERGE_RESOLUTION|>--- conflicted
+++ resolved
@@ -67,7 +67,7 @@
     return numpy.dtype(lst)
 
 
-def get_slices_by_grp(rlzs_by_grp):
+def get_slice_by_grp(rlzs_by_grp):
     """
     :returns: a dictionary 'grp-XX' -> slice
     """
@@ -131,38 +131,19 @@
         dstore = hdf5.File(self.filename, 'r')
         self.rlzs_by_grp = {grp: dset[()] for grp, dset in
                             dstore['rlzs_by_grp'].items()}
-<<<<<<< HEAD
-        slices_by_grp = get_slices_by_grp(self.rlzs_by_grp)
+        slice_by_grp = get_slice_by_grp(self.rlzs_by_grp)
 
         # populate _pmap_by_grp
         self._pmap_by_grp = {}
         dset = dstore['_poes']  # NLG_
         L = dset.shape[1]
-        for grp, slc in slices_by_grp.items():
+        for grp, slc in slice_by_grp.items():
             G = slc.stop - slc.start
             pmap = probability_map.ProbabilityMap(L, G)
             for sid, arr in zip(self.sids, dset[self.sids, :, slc]):
                 pmap[sid] = probability_map.ProbabilityCurve(arr)
             self._pmap_by_grp[grp] = pmap
             self.nbytes += pmap.nbytes
-=======
-        slice_by_grp = get_slices_by_grp(self.rlzs_by_grp)
-
-        # populate _pmap_by_grp
-        self._pmap_by_grp = {}
-        if 'poes' in dstore:
-            # build probability maps restricted to the given sids
-            ok_sids = self.sids
-            for grp, dset in dstore['poes'].items():
-                L, G = dset.shape[1:]
-                slc = slice_by_grp[grp]
-                assert slc.stop - slc.start == G, slc
-                pmap = probability_map.ProbabilityMap(L, G)
-                for sid, arr in zip(ok_sids, dset[ok_sids]):
-                    pmap[sid] = probability_map.ProbabilityCurve(arr)
-                self._pmap_by_grp[grp] = pmap
-                self.nbytes += pmap.nbytes
->>>>>>> 372341b3
         dstore.close()
         return self._pmap_by_grp
 

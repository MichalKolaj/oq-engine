--- conflicted
+++ resolved
@@ -171,13 +171,8 @@
         self.output = models.Output.objects.create(
             owner=self.job.owner,
             oq_job=self.job,
-<<<<<<< HEAD
-            display_name="gmf",
-            output_type="gmf")
-=======
             display_name="gmf_scenario",
             output_type="gmf_scenario")
->>>>>>> 3ec73977
         self.output.save()
 
     def task_arg_gen(self, block_size):

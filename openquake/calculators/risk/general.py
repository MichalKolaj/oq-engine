# -*- coding: utf-8 -*-

# Copyright (c) 2010-2013, GEM Foundation.
#
# OpenQuake is free software: you can redistribute it and/or modify it
# under the terms of the GNU Affero General Public License as published
# by the Free Software Foundation, either version 3 of the License, or
# (at your option) any later version.
#
# OpenQuake is distributed in the hope that it will be useful,
# but WITHOUT ANY WARRANTY; without even the implied warranty of
# MERCHANTABILITY or FITNESS FOR A PARTICULAR PURPOSE.  See the
# GNU General Public License for more details.
#
# You should have received a copy of the GNU Affero General Public License
# along with OpenQuake.  If not, see <http://www.gnu.org/licenses/>.

"""Common functionality for Risk calculators."""

import os
import random

import risklib

from django import db

from openquake import logs
from openquake.utils import config, general as utils
from openquake.db import models
from openquake.calculators import base, post_processing
from openquake import export
from openquake.utils import stats
from openquake.calculators.risk import hazard_getters
from nrml.risk import parsers

# FIXME: why is a writer in a package called "input" ?
from openquake.input import exposure as exposure_writer

from openquake import writer


#: Maximum number of loss curves to cache in buffers, for selects and inserts
_CURVE_CACHE_SIZE = 100000


class BaseRiskCalculator(base.CalculatorNext):
    """
    Abstract base class for risk calculators. Contains a bunch of common
    functionality, including initialization procedures and the core
    distribution/execution logic.

    :attribute dict taxonomies:
      A dictionary mapping each taxonomy with the number of assets the
      calculator will work on. Assets are extracted from the exposure
      input and filtered according with the RiskCalculation
      region_constraint

    :attribute exposure_model:
      The exposure model used by the calculation

    :attribute asset_offsets:
      A generator of asset offsets used by each celery task. Assets are
      ordered by their id. An asset offset is an int that identify the
      set of assets going from offset to offset + block_size.

    :attribute dict vulnerability_functions:
       A dict mapping taxonomy to vulnerability functions used for
       this calculation

    :attribute rnd:
      The random number generator (initialized with a master seed) used
      for sampling

    :attribute str imt:
      The intensity measure type considered
    """

    hazard_getter = None  # the name of the hazard getter class; to override

    def __init__(self, job):
        super(BaseRiskCalculator, self).__init__(job)

        self.taxonomies = None
        self.exposure_model = None
        self.rnd = None
        self.vulnerability_functions = None
        self.imt = None

    def pre_execute(self):
        """
        In this phase, the general workflow is

        1. Parse the exposure input and store the exposure data (if
        not already present)

        2. Check if the exposure filtered with region_constraint is
        not empty

        3. Parse the risk models

        4. Initialize progress counters

        5. Initialize random number generator
        """

        # reload the risk calculation to avoid getting raw string
        # values instead of arrays
        self.job.risk_calculation = models.RiskCalculation.objects.get(
            pk=self.rc.pk)

        with logs.tracing('store exposure'):
            self.exposure_model = self._store_exposure()

            self.taxonomies = self.exposure_model.taxonomies_in(
                self.rc.region_constraint)

            if not sum(self.taxonomies.values()):
                raise RuntimeError(
                    ['Region of interest is not covered by the exposure input.'
                     ' This configuration is invalid. '
                     ' Change the region constraint input or use a proper '
                     ' exposure file'])

        with logs.tracing('store risk model'):
            self.set_risk_models()

<<<<<<< HEAD
        asset_num = sum(self.taxonomies.values())
        total = asset_num * len(self.considered_hazard_outputs())
        logs.LOG.debug("Compute risks on %s assets for %d hazard outputs",
                       asset_num, len(self.considered_hazard_outputs()))
        self._initialize_progress(total)
=======
        self._initialize_progress(sum(self.taxonomies.values()))
>>>>>>> 7208fdd2

        self.rnd = random.Random()
        self.rnd.seed(self.rc.master_seed)

    def block_size(self):
        """
        Number of assets handled per task.
        """
        return int(config.get('risk', 'block_size'))

    def concurrent_tasks(self):
        """
        Number of tasks to be in queue at any given time.
        """
        return int(config.get('risk', 'concurrent_tasks'))

    def task_arg_gen(self, block_size):
        """
        Generator function for creating the arguments for each task.

        It is responsible for the distribution strategy. It divides
        the considered exposure into chunks of homogeneous assets
        (i.e. having the same taxonomy). The chunk size is given by
        the `block_size` openquake config parameter

        :param int block_size:
            The number of work items per task (sources, sites, etc.).

        :returns: an iterator over a list of arguments. Each contains
        1) the job id
        2) the exposure subset on which the celery task is applied on
        3) the hazard getter and the hazard_id to be used
        4) a seed (eventually generated from a master seed)
        5) the output containers to be populated
        6) the specific calculator parameter set
        """

        output_containers = dict((hazard_output.id,
                                  self.create_outputs(hazard_output))
                                 for hazard_output
                                 in self.considered_hazard_outputs())

        calculator_parameters = self.calculator_parameters

        for taxonomy, assets_nr in self.taxonomies.items():
            asset_offsets = range(0, assets_nr, block_size)

            for offset in asset_offsets:
                with logs.tracing("getting assets"):
                    assets = self.exposure_model.get_asset_chunk(
                        taxonomy,
                        self.rc.region_constraint, offset, block_size)

                hazard = dict((ho.id, self.hazard_output(ho))
                              for ho in self.considered_hazard_outputs())

                # FIXME(lp). Refactor the following arg list such that
                # the arguments are grouped into namedtuples
                yield ([
                    self.job.id,
                    assets,
                    self.hazard_getter, hazard] +
                    self.worker_args(taxonomy) +
                    [output_containers] +
                    calculator_parameters)

    def worker_args(self, taxonomy):
        """
        :returns: a fixed list of arguments that a calculator may want
        to pass to a worker. Default to a seed generated from the
        master seed and the vulnerability function associated with the
        assets taxonomy. May be overriden.
        """
        return [self.rnd.randint(0, (2 ** 31) - 1),
                self.vulnerability_functions[taxonomy]]

    def export(self, *args, **kwargs):
        """
        If requested by the user, automatically export all result artifacts to
        the specified format. (NOTE: The only export format supported at the
        moment is NRML XML.

        :returns:
            A list of the export filenames, including the absolute path to each
            file.
        """

        exported_files = []
        with logs.tracing('exports'):

            if 'exports' in kwargs and 'xml' in kwargs['exports']:
                exported_files = sum([
                    export.risk.export(output.id, self.rc.export_dir)
                    for output in export.core.get_outputs(self.job.id)], [])

                for exp_file in exported_files:
                    logs.LOG.debug('exported %s' % exp_file)
        return exported_files

    def considered_hazard_outputs(self):
        """
        Returns the list of hazard outputs to be considered
        """
        if self.rc.hazard_output:
            return [self.rc.hazard_output]
        else:
            return self.hazard_outputs(self.rc.hazard_calculation)

    def hazard_outputs(self, hazard_calculation):
        """
        :returns: a list of :class:`openquake.db.models.Output`
        objects to be used for a risk calculation.

        Calculator must override this to select from the hazard
        calculation which are the Output objects to be considered by
        the risk calculation
        """
        pass

    def hazard_output(self, output):
        """
        :returns: The ID of the output container of the hazard
        used for this risk calculation. E.g. an
        :class:`openquake.db.models.HazardCurve'

        :param hazard_output: the ID of an
        :class:`openquake.db.models.Output` object

        :raises: `RuntimeError` if the hazard associated with the
        `hazard_output` is not suitable to be used with this
        calculator
        """

        # Calculator must override this to select from the hazard
        # output/calculation the proper hazard output containers
        raise NotImplementedError

    def post_process(self, **extra_curve_args):

        curve_args = dict(
            aggregate=False, insured=False)
        curve_args.update(extra_curve_args)

        with logs.tracing('post processing'):
            if self.rc.will_compute_loss_curve_statistics():
                num_rlzs = len(self.considered_hazard_outputs())
                num_site_blocks_per_incr = max(1, _CURVE_CACHE_SIZE / num_rlzs)
                slice_incr = num_site_blocks_per_incr * num_rlzs

                # prepare `output` and `hazard_curve` containers in the DB:
                container_ids = dict()
                if self.rc.mean_loss_curves:
                    container_ids['mean'] = models.LossCurve.objects.create(
                        output=models.Output.objects.create_output(
                            job=self.job,
                            display_name='loss-curves',
                            output_type='loss_curve'),
                        statistics='mean', **curve_args).id

                for quantile in self.rc.quantile_loss_curves or []:
                    container_ids['q%s' % quantile] = (
                        models.LossCurve.objects.create(
                            output=models.Output.objects.create_output(
                                job=self.job,
                                display_name='quantile(%s)-curves' % quantile,
                                output_type='loss_curve'),
                            statistics='quantile',
                            quantile=quantile,
                            **curve_args).id)

                curve_data_args = dict(('loss_curve__%s' % k, v)
                                       for k, v in curve_args.items())
                all_curves = models.LossCurveData.objects.filter(
                    loss_curve__output__oq_job=self.job,
                    **curve_data_args).order_by('location')

            hc = self.rc.get_hazard_calculation()

            with db.transaction.commit_on_success(using='reslt_writer'):
                inserter = writer.BulkInserter(
                    models.LossCurveData, max_cache_size=_CURVE_CACHE_SIZE)

                for chunk in models.queryset_iter(all_curves, slice_incr):
                    # slice each chunk by `num_rlzs` into `site_chunk`
                    # and compute the aggregate
                    for site_chunk in utils.block_splitter(chunk, num_rlzs):
                        site = site_chunk[0].location
                        curves_poes = [x.poes for x in site_chunk]
                        curves_weights = [x.weight for x in site_chunk]

                        for quantile in self.rc.quantile_hazard_curves or []:
                            if hc.number_of_logic_tree_samples == 0:
                                # explicitly weighted quantiles
                                q_curve = (
                                    post_processing.weighted_quantile_curve(
                                        curves_poes, curves_weights, quantile))
                            else:
                                # implicitly weighted quantiles
                                q_curve = (
                                    post_processing.quantile_curve(
                                        curves_poes, quantile))

                            inserter.add_entry(
                                loss_curve_id=container_ids['q%s' % quantile],
                                poes=q_curve.tolist(),
                                location=site.wkt)

                        # then means
                        if self.hc.mean_hazard_curves:
                            mean_curve = post_processing.compute_mean_curve(
                                curves_poes, weights=curves_weights)
                            inserter.add_entry(
                                loss_curve_id=container_ids['mean'],
                                poes=mean_curve.tolist(),
                                location=site.wkt)
                inserter.flush()

    @property
    def rc(self):
        """
        A shorter and more convenient way of accessing the
        :class:`~openquake.db.models.RiskCalculation`.
        """
        return self.job.risk_calculation

    @property
    def calculator_parameters(self):
        """
        The specific calculation parameters passed as args to the
        celery task function. Calculators should override this to
        provide custom arguments to its celery task
        """
        return []

    def _store_exposure(self):
        """Load exposure assets and write them to database."""
        [exposure_model_input] = models.inputs4rcalc(
            self.rc, input_type='exposure')

        # If this was an existing model, it was already parsed and should be in
        # the DB.
        if not self.rc.force_inputs and models.ExposureModel.objects.filter(
                input=exposure_model_input).exists():
            return exposure_model_input.exposuremodel

        with logs.tracing('storing exposure'):
            path = os.path.join(self.rc.base_path, exposure_model_input.path)
            exposure_stream = parsers.ExposureModelParser(path)
            writer = exposure_writer.ExposureDBWriter(exposure_model_input)
            writer.serialize(exposure_stream)
        return writer.model

    def _initialize_progress(self, total):
        """Record the total/completed number of work items.

        This is needed for the purpose of providing an indication of progress
        to the end user."""
        self.progress.update(total=total)
        stats.pk_set(self.job.id, "lvr", 0)
        stats.pk_set(self.job.id, "nrisk_total", total)
        stats.pk_set(self.job.id, "nrisk_done", 0)

    def set_risk_models(self):
        self.vulnerability_functions = self.parse_vulnerability_model()

    def parse_vulnerability_model(self, retrofitted=False):
        """
        Parse vulnerability model input associated with this
        calculation.

        As a side effect, it also stores the first IMT (that may be
        needed for further hazard filtering) in the attribute `imt`.

        :param bool retrofitted: true if the retrofitted model is
        going to be parsed

         :returns: a dictionary mapping each taxonomy to a
        `:class:risklib.scientific.VulnerabilityFunction` instance.
        """

        if retrofitted:
            input_type = "vulnerability_retrofitted"
        else:
            input_type = "vulnerability"

        path = self.rc.inputs.get(input_type=input_type).path

        vfs = dict()

        # CAVEATS
        # 1) We use the first imt returned by the parser 2) Use the
        # last vf for a taxonomy returned by the parser (if multiple
        # vf for the same taxonomy are given).

        # We basically assume that the user will provide a
        # vulnerability model where for each taxonomy there is only
        # one vf for a taxonomy and an imt matching the ones in the
        # hazard output
        for record in parsers.VulnerabilityModelParser(path):
            if self.imt is None:
                self.imt = record['IMT']
            vfs[record['ID']] = risklib.scientific.VulnerabilityFunction(
                record['IML'],
                record['lossRatio'],
                record['coefficientsVariation'],
                record['probabilisticDistribution'])
        return vfs

    def create_outputs(self, hazard_output):
        """
        Create outputs container objects (e.g. LossCurve, Output).

        Derived classes should override this to create containers for
        storing objects other than LossCurves, LossMaps

        The default behavior is to create a loss curve and loss maps
        output.

        :returns: a dictionary mapping an Output object ID to a list
        of int (id of containers) or dict (poe->int)
        """

        job = self.job

        # add loss curve containers
        loss_curve_id = models.LossCurve.objects.create(
            hazard_output_id=hazard_output.id,
            output=models.Output.objects.create_output(
                job, "Loss Curve set for hazard %s" % hazard_output.id,
                "loss_curve")).pk

        loss_map_ids = dict()

        if self.job.risk_calculation.conditional_loss_poes is not None:
            for poe in self.job.risk_calculation.conditional_loss_poes:
                loss_map_ids[poe] = models.LossMap.objects.create(
                    hazard_output_id=hazard_output.id,
                    output=models.Output.objects.create_output(
                        self.job,
                        "Loss Map Set with poe %s for hazard %s" % (
                            poe, hazard_output.id),
                        "loss_map"),
                    poe=poe).pk
        return [loss_curve_id, loss_map_ids]


def hazard_getter(hazard_getter_name, hazard_id, *args):
    """
    Initializes and returns an hazard getter
    """
    return getattr(hazard_getters, hazard_getter_name)(hazard_id, *args)


def write_loss_curve(loss_curve_id, asset, asset_output):
    """
    Stores and returns a :class:`openquake.db.models.LossCurveData`
    where the data are got by `asset_output` and the
    :class:`openquake.db.models.LossCurve` output container is
    identified by `loss_curve_id`.

    :param int loss_curve_id: the ID of the output container
    :param asset: an instance of :class:`openquake.db.models.ExposureData`
    :param asset_output: an instance of
    :class:`risklib.models.output.ClassicalOutput` or of
    :class:`risklib.models.output.ProbabilisticEventBasedOutput`
    returned by risklib
    """
    return models.LossCurveData.objects.create(
        loss_curve_id=loss_curve_id,
        asset_ref=asset.asset_ref,
        location=asset.site,
        poes=asset_output.loss_curve.ordinates,
        losses=asset_output.loss_curve.abscissae,
        loss_ratios=asset_output.loss_ratio_curve.abscissae)


def write_loss_map(loss_map_ids, asset, asset_output):
    """
    Create :class:`openquake.db.models.LossMapData` objects where the
    data are got by `asset_output` and the
    :class:`openquake.db.models.LossMap` output containers are got by
    `loss_map_ids`.

    :param dict loss_map_ids: A dictionary storing that links poe to
    :class:`openquake.db.models.LossMap` output container

    :param asset: an instance of :class:`openquake.db.models.ExposureData`

    :param asset_output: an instance of
    :class:`risklib.models.output.ClassicalOutput` or of
    :class:`risklib.models.output.ProbabilisticEventBasedOutput`
    """

    for poe, loss in asset_output.conditional_losses.items():
        models.LossMapData.objects.create(
            loss_map_id=loss_map_ids[poe],
            asset_ref=asset.asset_ref,
            value=loss,
            std_dev=None,
            location=asset.site)


@db.transaction.commit_on_success
def update_aggregate_losses(curve_id, losses):
    """
    Update an aggregate loss curve with new `losses` (that will be
    added)

    :type losses: numpy array
    """

    # to avoid race conditions we lock the table
    query = """
      SELECT * FROM riskr.aggregate_loss_curve_data WHERE
      loss_curve_id = %s FOR UPDATE
    """

    [curve_data] = models.AggregateLossCurveData.objects.raw(query, [curve_id])

    if curve_data.losses:
        curve_data.losses = losses + curve_data.losses
    else:
        curve_data.losses = losses

    curve_data.save()


def write_bcr_distribution(bcr_distribution_id, asset, asset_output):
    """
    Create a new :class:`openquake.db.models.BCRDistributionData` from
    `asset_output` and links it to the output container identified by
    `bcr_distribution_id`.

    :param int bcr_distribution_id: the ID of
    :class:`openquake.db.models.BCRDistribution` instance that holds
    the BCR map

    :param asset: an instance of :class:`openquake.db.models.ExposureData`

    :param asset_output: an instance of
    :class:`risklib.models.output.BCROutput` that holds BCR data for a
    specific asset
    """
    models.BCRDistributionData.objects.create(
        bcr_distribution_id=bcr_distribution_id,
        asset_ref=asset.asset_ref,
        average_annual_loss_original=asset_output.eal_original,
        average_annual_loss_retrofitted=asset_output.eal_retrofitted,
        bcr=asset_output.bcr,
        location=asset.site)<|MERGE_RESOLUTION|>--- conflicted
+++ resolved
@@ -124,15 +124,7 @@
         with logs.tracing('store risk model'):
             self.set_risk_models()
 
-<<<<<<< HEAD
-        asset_num = sum(self.taxonomies.values())
-        total = asset_num * len(self.considered_hazard_outputs())
-        logs.LOG.debug("Compute risks on %s assets for %d hazard outputs",
-                       asset_num, len(self.considered_hazard_outputs()))
-        self._initialize_progress(total)
-=======
         self._initialize_progress(sum(self.taxonomies.values()))
->>>>>>> 7208fdd2
 
         self.rnd = random.Random()
         self.rnd.seed(self.rc.master_seed)
@@ -270,86 +262,6 @@
         # output/calculation the proper hazard output containers
         raise NotImplementedError
 
-    def post_process(self, **extra_curve_args):
-
-        curve_args = dict(
-            aggregate=False, insured=False)
-        curve_args.update(extra_curve_args)
-
-        with logs.tracing('post processing'):
-            if self.rc.will_compute_loss_curve_statistics():
-                num_rlzs = len(self.considered_hazard_outputs())
-                num_site_blocks_per_incr = max(1, _CURVE_CACHE_SIZE / num_rlzs)
-                slice_incr = num_site_blocks_per_incr * num_rlzs
-
-                # prepare `output` and `hazard_curve` containers in the DB:
-                container_ids = dict()
-                if self.rc.mean_loss_curves:
-                    container_ids['mean'] = models.LossCurve.objects.create(
-                        output=models.Output.objects.create_output(
-                            job=self.job,
-                            display_name='loss-curves',
-                            output_type='loss_curve'),
-                        statistics='mean', **curve_args).id
-
-                for quantile in self.rc.quantile_loss_curves or []:
-                    container_ids['q%s' % quantile] = (
-                        models.LossCurve.objects.create(
-                            output=models.Output.objects.create_output(
-                                job=self.job,
-                                display_name='quantile(%s)-curves' % quantile,
-                                output_type='loss_curve'),
-                            statistics='quantile',
-                            quantile=quantile,
-                            **curve_args).id)
-
-                curve_data_args = dict(('loss_curve__%s' % k, v)
-                                       for k, v in curve_args.items())
-                all_curves = models.LossCurveData.objects.filter(
-                    loss_curve__output__oq_job=self.job,
-                    **curve_data_args).order_by('location')
-
-            hc = self.rc.get_hazard_calculation()
-
-            with db.transaction.commit_on_success(using='reslt_writer'):
-                inserter = writer.BulkInserter(
-                    models.LossCurveData, max_cache_size=_CURVE_CACHE_SIZE)
-
-                for chunk in models.queryset_iter(all_curves, slice_incr):
-                    # slice each chunk by `num_rlzs` into `site_chunk`
-                    # and compute the aggregate
-                    for site_chunk in utils.block_splitter(chunk, num_rlzs):
-                        site = site_chunk[0].location
-                        curves_poes = [x.poes for x in site_chunk]
-                        curves_weights = [x.weight for x in site_chunk]
-
-                        for quantile in self.rc.quantile_hazard_curves or []:
-                            if hc.number_of_logic_tree_samples == 0:
-                                # explicitly weighted quantiles
-                                q_curve = (
-                                    post_processing.weighted_quantile_curve(
-                                        curves_poes, curves_weights, quantile))
-                            else:
-                                # implicitly weighted quantiles
-                                q_curve = (
-                                    post_processing.quantile_curve(
-                                        curves_poes, quantile))
-
-                            inserter.add_entry(
-                                loss_curve_id=container_ids['q%s' % quantile],
-                                poes=q_curve.tolist(),
-                                location=site.wkt)
-
-                        # then means
-                        if self.hc.mean_hazard_curves:
-                            mean_curve = post_processing.compute_mean_curve(
-                                curves_poes, weights=curves_weights)
-                            inserter.add_entry(
-                                loss_curve_id=container_ids['mean'],
-                                poes=mean_curve.tolist(),
-                                location=site.wkt)
-                inserter.flush()
-
     @property
     def rc(self):
         """
@@ -381,9 +293,9 @@
         with logs.tracing('storing exposure'):
             path = os.path.join(self.rc.base_path, exposure_model_input.path)
             exposure_stream = parsers.ExposureModelParser(path)
-            writer = exposure_writer.ExposureDBWriter(exposure_model_input)
-            writer.serialize(exposure_stream)
-        return writer.model
+            w = exposure_writer.ExposureDBWriter(exposure_model_input)
+            w.serialize(exposure_stream)
+        return w.model
 
     def _initialize_progress(self, total):
         """Record the total/completed number of work items.
@@ -582,4 +494,59 @@
         average_annual_loss_original=asset_output.eal_original,
         average_annual_loss_retrofitted=asset_output.eal_retrofitted,
         bcr=asset_output.bcr,
-        location=asset.site)+        location=asset.site)
+
+    models.LossCurve.objects.create(
+            output=models.Output.objects.create_output(
+                job=self.job,
+                display_name='loss-curves',
+                output_type='loss_curve'),
+            statistics='mean'
+    for quantile in self.rc.quantile_loss_curves or []:
+        container_ids['q%s' % quantile] = (
+            models.LossCurve.objects.create(
+                output=models.Output.objects.create_output(
+                    job=self.job,
+                    display_name='quantile(%s)-curves' % quantile,
+                    output_type='loss_curve'),
+                statistics='quantile',
+                quantile=quantile,
+                **curve_args).id)
+
+def curve_statistics(all_curves, num_rlzs, curve_weights,
+                     mean_loss_curve_id, quantile_loss_curve_ids,
+                     explicit_quantiles):
+    # Use the same approach used in classical hazard calculator.
+    num_site_blocks_per_incr = max(1, _CURVE_CACHE_SIZE / num_rlzs)
+    slice_incr = num_site_blocks_per_incr * num_rlzs
+
+    with db.transaction.commit_on_success(using='reslt_writer'):
+        inserter = writer.BulkInserter(
+            models.LossCurveData, max_cache_size=_CURVE_CACHE_SIZE)
+
+        for site_chunk in utils.block_splitter(all_curves, num_rlzs):
+            site = site_chunk[0].location
+            curves_poes = [x.poes for x in site_chunk]
+
+            for quantile in quantile_loss_curve_ids.keys():
+                if explicit_quantiles:
+                    q_curve = post_processing.weighted_quantile_curve(
+                        curves_poes, curves_weights, quantile)
+                else:
+                    q_curve = post_processing.quantile_curve(
+                        curves_poes, quantile)
+
+                inserter.add_entry(
+                    loss_curve_id=quantile_loss_curve_ids[quantile],
+                    poes=q_curve.tolist(),
+                    location=site.wkt)
+
+            # then means
+            if mean_loss_curve_id:
+                mean_curve = post_processing.mean_curve(
+                    curves_poes, weights=curves_weights)
+                inserter.add_entry(
+                    loss_curve_id=mean_loss_curve_id,
+                    poes=mean_curve.tolist(),
+                    location=site.wkt)
+        inserter.flush()
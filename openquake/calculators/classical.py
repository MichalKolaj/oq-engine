--- conflicted
+++ resolved
@@ -29,16 +29,9 @@
 from openquake.hazardlib.geo.geodetic import npoints_between
 from openquake.hazardlib.calc.filters import source_site_distance_filter
 from openquake.hazardlib.calc.hazard_curve import (
-<<<<<<< HEAD
-    hazard_curves_per_trt, zero_curves, zero_maps,
-    array_of_curves, ProbabilityMap)
+    hazard_curves_per_trt, zero_curves, ProbabilityMap)
 from openquake.hazardlib.probability_map import PmapStats
 from openquake.commonlib import parallel, datastore, source, calc
-=======
-    hazard_curves_per_trt, zero_curves, array_of_curves, ProbabilityMap)
-from openquake.risklib import scientific
-from openquake.commonlib import parallel, datastore, source
->>>>>>> 8d9305b2
 from openquake.calculators import base
 
 U16 = numpy.uint16
@@ -390,22 +383,6 @@
             self.datastore['hcurves/' + name] = (
                 pmap_by_rlz.mean_quantiles.extract(i))
 
-        if oq.hazard_maps or oq.uniform_hazard_spectra:
-            # hmaps is a composite array of shape (N, P)
-            with self.monitor('compute hazard maps', autoflush=True):
-
-                # individual hazard maps
-                for rlz, pmap in pmap_by_rlz.items():
-                    key = 'hmaps/rlz-%03d' % rlz.ordinal
-                    self.datastore[key] = self.hazard_maps(pmap)
-
-                # statistical hazard maps
-                for i, name in enumerate(names):
-                    if name == 'mean' and not oq.mean_hazard_curves:
-                        continue
-                    pmap = pmap_by_rlz.mean_quantiles.extract(i)
-                    self.datastore['hmaps/' + name] = self.hazard_maps(pmap)
-
     def post_execute(self, pmap_by_grp):
         """
         Combine the curves and store them.
@@ -435,66 +412,6 @@
         with self.monitor('saving curves and stats', autoflush=True):
             sm.reduce(self.save_hcurves, ProbabilityMap())
 
-    def hazard_maps(self, pmap):
-        """
-        Compute the hazard maps associated to the passed probability map
-        """
-        oq = self.oqparam
-<<<<<<< HEAD
-        hmap = ProbabilityMap.build(len(oq.poes), 1, pmap)
-        poes = numpy.array([pmap[sid].array for sid in pmap.sids])  # N x L x 1
-        data = calc.compute_hazard_maps(poes[:, :, 0], oq.imtls.array, oq.poes)
-        for sid, value in zip(pmap.sids, data):
-            hmap[sid].array = value
-        return hmap
-=======
-        rlzs = self.rlzs_assoc.realizations
-        nsites = len(self.sitecol)
-
-        with self.monitor('compute and save statistics', autoflush=True):
-            weights = (None if oq.number_of_logic_tree_samples
-                       else [rlz.weight for rlz in rlzs])
-
-            # mean curves are always computed but stored only on request
-            zc = zero_curves(nsites, oq.imtls)
-            self.mean_curves = numpy.array(zc)
-            for imt in oq.imtls:
-                self.mean_curves[imt] = scientific.mean_curve(
-                    [curves_by_rlz.get(rlz, zc)[imt] for rlz in rlzs], weights)
-
-            self.quantile = {}
-            for q in oq.quantile_hazard_curves:
-                self.quantile[q] = qc = numpy.array(zc)
-                for imt in oq.imtls:
-                    curves = [curves_by_rlz[rlz][imt] for rlz in rlzs]
-                    qc[imt] = scientific.quantile_curve(
-                        curves, q, weights).reshape((nsites, -1))
-            if oq.mean_hazard_curves:
-                self.store_curves('mean', self.mean_curves)
-            for q in self.quantile:
-                self.store_curves('quantile-%s' % q, self.quantile[q])
-
-    def store_curves(self, kind, curves, rlz=None):
-        """
-        Store all kind of curves, optionally computing maps and uhs curves.
-
-        :param kind: the kind of curves to store
-        :param curves: an array of N curves to store
-        :param rlz: hazard realization, if any
-        """
-        self._store('hcurves/' + kind, curves, rlz, nbytes=curves.nbytes)
-        self.datastore['hcurves'].attrs['imtls'] = hdf5.array_of_vstr([
-            (imt, len(imls)) for imt, imls in self.oqparam.imtls.items()])
-
-    def _store(self, name, curves, rlz, **kw):
-        self.datastore.hdf5[name] = curves
-        dset = self.datastore.hdf5[name]
-        if rlz is not None:
-            dset.attrs['uid'] = rlz.uid
-        for k, v in kw.items():
-            dset.attrs[k] = v
->>>>>>> 8d9305b2
-
 
 def nonzero(val):
     """

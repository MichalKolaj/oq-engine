# -*- coding: utf-8 -*-
# vim: tabstop=4 shiftwidth=4 softtabstop=4
#
# Copyright (C) 2010-2017 GEM Foundation
#
# OpenQuake is free software: you can redistribute it and/or modify it
# under the terms of the GNU Affero General Public License as published
# by the Free Software Foundation, either version 3 of the License, or
# (at your option) any later version.
#
# OpenQuake is distributed in the hope that it will be useful,
# but WITHOUT ANY WARRANTY; without even the implied warranty of
# MERCHANTABILITY or FITNESS FOR A PARTICULAR PURPOSE.  See the
# GNU Affero General Public License for more details.
#
# You should have received a copy of the GNU Affero General Public License
# along with OpenQuake. If not, see <http://www.gnu.org/licenses/>.
"""
Set up some system-wide loggers
"""

import os.path
import logging
from datetime import datetime
from contextlib import contextmanager
from openquake.baselib import zeromq, config

LEVELS = {'debug': logging.DEBUG,
          'info': logging.INFO,
          'warn': logging.WARNING,
          'error': logging.ERROR,
          'critical': logging.CRITICAL}

LOG_FORMAT = ('[%(asctime)s job #%(job_id)s %(hostname)s '
              '%(levelname)s %(processName)s/%(process)s] %(message)s')

LOG = logging.getLogger()


def dbcmd(action, *args):
    """
    A dispatcher to the database server.

    :param action: database action to perform
    :param args: arguments
    """
<<<<<<< HEAD
    sock = zeromq.Socket('tcp://%s:%s' % config.DBS_ADDRESS, zeromq.zmq.REQ,
                         'connect')
=======
    sock = zeromq.Socket('tcp://%(host)s:%(port)s' % config.dbserver,
                         zeromq.zmq.REQ, 'connect')
>>>>>>> 18ec999a
    with sock:
        res, etype, _mon = sock.send((action,) + args)
    if etype:
        raise etype(res)
    return res


def touch_log_file(log_file):
    """
    If a log file destination is specified, attempt to open the file in
    'append' mode ('a'). If the specified file is not writable, an
    :exc:`IOError` will be raised.
    """
    open(os.path.abspath(log_file), 'a').close()


def set_level(level):
    """
    Initialize logs to write records with level `level` or above.
    """
    logging.root.setLevel(LEVELS.get(level, logging.WARNING))


def _update_log_record(self, record):
    """
    Massage a log record before emitting it. Intended to be used by the
    custom log handlers defined in this module.
    """
    if not hasattr(record, 'hostname'):
        record.hostname = '-'
    if not hasattr(record, 'job_id'):
        record.job_id = self.job_id


class LogStreamHandler(logging.StreamHandler):
    """
    Log stream handler
    """
    def __init__(self, job_id):
        super(LogStreamHandler, self).__init__()
        self.setFormatter(logging.Formatter(LOG_FORMAT))
        self.job_id = job_id

    def emit(self, record):  # pylint: disable=E0202
        _update_log_record(self, record)
        super(LogStreamHandler, self).emit(record)


class LogFileHandler(logging.FileHandler):
    """
    Log file handler
    """
    def __init__(self, job_id, log_file):
        super(LogFileHandler, self).__init__(log_file)
        self.setFormatter(logging.Formatter(LOG_FORMAT))
        self.job_id = job_id
        self.log_file = log_file

    def emit(self, record):  # pylint: disable=E0202
        _update_log_record(self, record)
        super(LogFileHandler, self).emit(record)


class LogDatabaseHandler(logging.Handler):
    """
    Log stream handler
    """
    def __init__(self, job_id):
        super(LogDatabaseHandler, self).__init__()
        self.job_id = job_id

    def emit(self, record):  # pylint: disable=E0202
        if record.levelno >= logging.INFO:
            dbcmd('log', self.job_id, datetime.utcnow(), record.levelname,
                  '%s/%s' % (record.processName, record.process),
                  record.getMessage())


@contextmanager
def handle(job_id, log_level='info', log_file=None):
    """
    Context manager adding and removing log handlers.

    :param job_id:
         ID of the current job
    :param log_level:
         one of debug, info, warn, error, critical
    :param log_file:
         log file path (if None, logs on stdout only)
    """
    handlers = [LogDatabaseHandler(job_id)]  # log on db always
    if log_file is None:
        # add a StreamHandler if not already there
        if not any(h for h in logging.root.handlers
                   if isinstance(h, logging.StreamHandler)):
            handlers.append(LogStreamHandler(job_id))
    else:
        handlers.append(LogFileHandler(job_id, log_file))
    for handler in handlers:
        logging.root.addHandler(handler)
    set_level(log_level)
    try:
        yield
    finally:
        # sanity check to make sure that the logging on file is working
        if log_file and os.path.getsize(log_file) == 0:
            logging.root.warn('The log file %s is empty!?' % log_file)
        for handler in handlers:
            logging.root.removeHandler(handler)<|MERGE_RESOLUTION|>--- conflicted
+++ resolved
@@ -44,13 +44,8 @@
     :param action: database action to perform
     :param args: arguments
     """
-<<<<<<< HEAD
-    sock = zeromq.Socket('tcp://%s:%s' % config.DBS_ADDRESS, zeromq.zmq.REQ,
-                         'connect')
-=======
     sock = zeromq.Socket('tcp://%(host)s:%(port)s' % config.dbserver,
                          zeromq.zmq.REQ, 'connect')
->>>>>>> 18ec999a
     with sock:
         res, etype, _mon = sock.send((action,) + args)
     if etype:

--- conflicted
+++ resolved
@@ -53,10 +53,6 @@
            type=int)
 parser.opt('loglevel', 'logging level',
            choices='debug info warn error critical'.split())
-<<<<<<< HEAD
 parser.opt('hc', 'previous calculation ID', type=int)
-=======
-parser.opt('hc', 'previous calculation ID')
 parser.opt('exports', 'export formats as a comma-separated string',
-           type=valid.export_formats)
->>>>>>> 805b49f3
+           type=valid.export_formats)
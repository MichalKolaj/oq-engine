--- conflicted
+++ resolved
@@ -860,16 +860,11 @@
         for i, tile in enumerate(tiles):
             data = []
             for src in sources:
-<<<<<<< HEAD
                 with filter_mon, context(src):
-                    ok = src in tile
-=======
-                with filter_mon:
                     if self.filter_sources:
                         ok = src in tile
                     else:  # accept all sources
                         ok = True
->>>>>>> 4093752e
                 if ok:
                     data.append((src, i, [], filter_mon.dt, 0))
                 self.csm.filtered_weight += src.weight

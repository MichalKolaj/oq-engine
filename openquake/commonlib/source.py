--- conflicted
+++ resolved
@@ -25,7 +25,6 @@
 from openquake.hazardlib.source.rupture import Rupture as HazardlibRupture
 from openquake.nrmllib import models as nrml_models
 from openquake.nrmllib.hazard import parsers as haz_parsers
-from openquake.commonlib.general import block_splitter
 
 
 class DuplicateID(Exception):
@@ -90,56 +89,6 @@
         self.num_ruptures += weight
         return weight
 
-<<<<<<< HEAD
-=======
-    def filter_sources(self, src_filter):
-        """
-        Filter the sources with the given filtering function and
-        returns a new SourceCollector instance.
-
-        :param src_filter:
-            a filter function taking a source and returning a
-            false value (or None) if the the source has to be discarded.
-        """
-        srcs = [src for src in self.sources
-                if src_filter(src) is not None]
-        return self.__class__(self.trt, srcs)
-
-    def _filter_and_split_sources(self, src_filter, discr):
-        # NB: as a side effect it throws away the unfiltered sources
-        srcs = []
-        tot_sources = 0
-        for src in self.sources:
-            sites = src_filter(src)
-            if sites is not None:
-                for ss in split_source(src, discr):
-                    tot_sources += 1
-                    srcs.append(ss)
-                    yield ss
-                    self.filtered_sources = (len(srcs), tot_sources)
-            else:
-                tot_sources += 1
-
-    def gen_blocks(self, src_filter, max_weight, discr):
-        """
-        Filter the sources of the given tectonic region type,
-        split them and finally group them in blocks not exceeding
-        the maximum weight.
-
-        :param src_filter: a filtering function on sources
-        :param max_weight: the limit used to collect the sources
-        :param discr: area source discretization
-        """
-        num_sources = len(self.sources)
-        assert num_sources, 'No sources for TRT=%s!' % self.trt
-        self.sources = sorted(
-            self._filter_and_split_sources(src_filter, discr),
-            key=lambda src: src.source_id)
-        return block_splitter(
-            self.sources, max_weight * num_sources / (num_sources + 100),
-            self.update_num_ruptures)
-
->>>>>>> b6826b0d
     def __repr__(self):
         return '<%s TRT=%s, %d source(s)>' % (self.__class__.__name__,
                                               self.trt, len(self.sources))

--- conflicted
+++ resolved
@@ -83,17 +83,11 @@
         for par in rupdata:
             setattr(rctx, par, rupdata[par][ridx])
         dctx = contexts.DistancesContext(
-<<<<<<< HEAD
             (param, getattr(rctx, param)[idx])
-            for param in cmaker.REQUIRES_DISTANCES
-        ).roundup(gsim.minimum_distance)
+            for param in cmaker.REQUIRES_DISTANCES)
         acc['lons'].append(rctx.lon[idx])
         acc['lats'].append(rctx.lat[idx])
         acc['dists'].append(getattr(rctx, cmaker.filter_distance)[idx])
-=======
-            (param, rec[param][[sid]])
-            for param in cmaker.REQUIRES_DISTANCES)
->>>>>>> f0924a2f
         for m, imt in enumerate(iml2.imts):
             for p, poe in enumerate(iml2.poes_disagg):
                 iml = iml2[m, p]

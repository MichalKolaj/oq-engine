# The Hazard Library
# Copyright (C) 2013-2018 GEM Foundation
#
# This program is free software: you can redistribute it and/or modify
# it under the terms of the GNU Affero General Public License as
# published by the Free Software Foundation, either version 3 of the
# License, or (at your option) any later version.
#
# This program is distributed in the hope that it will be useful,
# but WITHOUT ANY WARRANTY; without even the implied warranty of
# MERCHANTABILITY or FITNESS FOR A PARTICULAR PURPOSE.  See the
# GNU Affero General Public License for more details.
#
# You should have received a copy of the GNU Affero General Public License
# along with this program.  If not, see <http://www.gnu.org/licenses/>.
"""
Module :mod:`openquake.hazardlib.source.non_parametric` defines
:class:`NonParametricSeismicSource`
"""
import numpy
from openquake.hazardlib.source.base import BaseSeismicSource
from openquake.hazardlib.geo.surface.multi import MultiSurface
from openquake.hazardlib.geo.mesh import RectangularMesh
from openquake.hazardlib.source.rupture import \
    NonParametricProbabilisticRupture
from openquake.hazardlib.calc.filters import angular_distance, KM_TO_DEGREES
from openquake.baselib.slots import with_slots


@with_slots
class NonParametricSeismicSource(BaseSeismicSource):
    """
    Non Parametric Seismic Source explicitly defines earthquake ruptures in the
    constructor. That is earthquake ruptures are not generated algorithmically
    from a set of source parameters.

    Ruptures' rectonic region types are overwritten by source tectonic region
    type.

    :param data:
        List of tuples. Each tuple must contain two items. The first item must
        be an instance of :class:`openquake.hazardlib.source.rupture.Rupture`.
        The second item must be an instance of
        :class:`openquake.hazardlib.pmf.PMF` describing the probability of the
        rupture to occur N times (the PMF must be defined from a minimum number
        of occurrences equal to 0)
    """
    _slots_ = BaseSeismicSource._slots_ + ['data']

    MODIFICATIONS = set()
<<<<<<< HEAD
    RUPTURE_WEIGHT = 4.0  # heavy as ComplexFaultSources
=======
>>>>>>> b932abdb

    def __init__(self, source_id, name, tectonic_region_type, data):
        super(NonParametricSeismicSource, self). \
            __init__(source_id, name, tectonic_region_type)
        self.data = data

    def iter_ruptures(self):
        """
        Get a generator object that yields probabilistic ruptures the source
        consists of.

        :returns:
            Generator of instances of :class:
            `~openquake.hazardlib.source.rupture.NonParametricProbabilisticRupture`.
        """
        for rup, pmf in self.data:
            yield NonParametricProbabilisticRupture(
                rup.mag, rup.rake, self.tectonic_region_type, rup.hypocenter,
                rup.surface, rup.source_typology, pmf)

    def __iter__(self):
        if len(self.data) == 1:  # there is nothing to split
            yield self
            return
        for i, rup_pmf in enumerate(self.data):
            source_id = '%s:%d' % (self.source_id, i)
            src = self.__class__(source_id, self.name,
                                 self.tectonic_region_type, [rup_pmf])
            src.num_ruptures = 1
            src.src_group_id = self.src_group_id
            yield src

    def count_ruptures(self):
        """
        See :meth:
        `openquake.hazardlib.source.base.BaseSeismicSource.count_ruptures`.
        """
        return len(self.data)

    def get_min_max_mag(self):
        """
        Return the minimum and maximum magnitudes of the ruptures generated
        by the source
        """
        min_mag = min(rup.mag for rup, pmf in self.data)
        max_mag = max(rup.mag for rup, pmf in self.data)
        return min_mag, max_mag

    # this is probably wrong too
    def get_rupture_enclosing_polygon(self, dilation=0):
        """
        Create instance of
        :class:`openquake.hazardlib.geo.surface.multi.MultiSurface` from all
        ruptures' surfaces and compute its bounding box. Calculate convex hull
        of bounding box, and return it dilated by ``dilation``.

        :param dilation:
            A buffer distance in km to extend the polygon borders to.
        :returns:
            Instance of :class:`openquake.hazardlib.geo.polygon.Polygon`.
        """
        surfaces = []
        for rup, _ in self.data:
            if isinstance(rup.surface, MultiSurface):
                for s in rup.surface.surfaces:
                    surfaces.append(s)
            else:
                surfaces.append(rup.surface)
        multi_surf = MultiSurface(surfaces)

        west, east, north, south = multi_surf.get_bounding_box()
        mesh = RectangularMesh(numpy.array([[west, east], [west, east]]),
                               numpy.array([[north, north], [south, south]]),
                               None)
        poly = mesh.get_convex_hull()

        return poly if dilation == 0 else poly.dilate(dilation)

    def get_bounding_box(self, maxdist):
        """
        Bounding box containing all surfaces, enlarged by the maximum distance
        """
        surfaces = []
        for rup, _ in self.data:
            if isinstance(rup.surface, MultiSurface):
                for s in rup.surface.surfaces:
                    surfaces.append(s)
            else:
                surfaces.append(rup.surface)
        multi_surf = MultiSurface(surfaces)
        west, east, north, south = multi_surf.get_bounding_box()
        a1 = maxdist * KM_TO_DEGREES
        a2 = angular_distance(maxdist, north, south)
        return west - a2, south - a1, east + a2, north + a1<|MERGE_RESOLUTION|>--- conflicted
+++ resolved
@@ -48,10 +48,6 @@
     _slots_ = BaseSeismicSource._slots_ + ['data']
 
     MODIFICATIONS = set()
-<<<<<<< HEAD
-    RUPTURE_WEIGHT = 4.0  # heavy as ComplexFaultSources
-=======
->>>>>>> b932abdb
 
     def __init__(self, source_id, name, tectonic_region_type, data):
         super(NonParametricSeismicSource, self). \

# -*- coding: utf-8 -*-
# vim: tabstop=4 shiftwidth=4 softtabstop=4
#
# Copyright (C) 2014-2021 GEM Foundation
#
# OpenQuake is free software: you can redistribute it and/or modify it
# under the terms of the GNU Affero General Public License as published
# by the Free Software Foundation, either version 3 of the License, or
# (at your option) any later version.
#
# OpenQuake is distributed in the hope that it will be useful,
# but WITHOUT ANY WARRANTY; without even the implied warranty of
# MERCHANTABILITY or FITNESS FOR A PARTICULAR PURPOSE.  See the
# GNU Affero General Public License for more details.
#
# You should have received a copy of the GNU Affero General Public License
# along with OpenQuake. If not, see <http://www.gnu.org/licenses/>.

"""
Module exports :class:`CampbellBozorgnia2014`
               :class:`CampbellBozorgnia2014HighQ`
               :class:`CampbellBozorgnia2014LowQ`
               :class:`CampbellBozorgnia2014JapanSite`
               :class:`CampbellBozorgnia2014HighQJapanSite`
               :class:`CampbellBozorgnia2014LowQJapanSite`
"""
import numpy as np
from math import exp, radians, cos
from openquake.hazardlib.gsim.base import GMPE, CoeffsTable
from openquake.hazardlib import const
from openquake.hazardlib.imt import PGA, PGV, SA

CONSTS = {"c8": 0.0,
          "h4": 1.0,
          "c": 1.88,
          "n": 1.18,
          "philnAF": 0.3}


def _get_alpha(C, vs30, pga_rock):
    """
    Returns the alpha, the linearised functional relationship between the
    site amplification and the PGA on rock. Equation 31.
    """
    alpha = np.zeros(len(pga_rock))
    idx = vs30 < C["k1"]
    if np.any(idx):
        af1 = pga_rock[idx] +\
            CONSTS["c"] * ((vs30[idx] / C["k1"]) ** CONSTS["n"])
        af2 = pga_rock[idx] + CONSTS["c"]
        alpha[idx] = C["k2"] * pga_rock[idx] * ((1.0 / af1) - (1.0 / af2))
    return alpha


def _get_anelastic_attenuation_term(C, rrup):
    """
    Returns the anelastic attenuation term defined in equation 25
    """
    f_atn = np.zeros(len(rrup))
    idx = rrup >= 80.0
    f_atn[idx] = (C["c20"] + C["Dc20"]) * (rrup[idx] - 80.0)
    return f_atn


def _get_basin_response_term(SJ, C, z2pt5):
    """
    Returns the basin response term defined in equation 20
    """
    f_sed = np.zeros(len(z2pt5))
    idx = z2pt5 < 1.0
    f_sed[idx] = (C["c14"] + C["c15"] * SJ) * (z2pt5[idx] - 1.0)
    idx = z2pt5 > 3.0
    f_sed[idx] = C["c16"] * C["k3"] * exp(-0.75) *\
        (1.0 - np.exp(-0.25 * (z2pt5[idx] - 3.0)))
    return f_sed


def _get_f1rx(C, r_x, r_1):
    """
    Defines the f1 scaling coefficient defined in equation 9
    """
    rxr1 = r_x / r_1
    return C["h1"] + (C["h2"] * rxr1) + (C["h3"] * (rxr1 ** 2.))


def _get_f2rx(C, r_x, r_1, r_2):
    """
    Defines the f2 scaling coefficient defined in equation 10
    """
    drx = (r_x - r_1) / (r_2 - r_1)
    return CONSTS["h4"] + (C["h5"] * drx) + (C["h6"] * (drx ** 2.))


def _get_fault_dip_term(C, rup):
    """
    Returns the fault dip term, defined in equation 24
    """
    if rup.mag < 4.5:
        return C["c19"] * rup.dip
    elif rup.mag > 5.5:
        return 0.0
    else:
        return C["c19"] * (5.5 - rup.mag) * rup.dip


def _get_geometric_attenuation_term(C, mag, rrup):
    """
    Returns the geometric attenuation term defined in equation 3
    """
    return (C["c5"] + C["c6"] * mag) * np.log(np.sqrt((rrup ** 2.) +
                                                      (C["c7"] ** 2.)))


def _get_hanging_wall_coeffs_dip(dip):
    """
    Returns the hanging wall dip term defined in equation 16
    """
    return (90.0 - dip) / 45.0


def _get_hanging_wall_coeffs_mag(C, mag):
    """
    Returns the hanging wall magnitude term defined in equation 14
    """
    if mag < 5.5:
        return 0.0
    elif mag > 6.5:
        return 1.0 + C["a2"] * (mag - 6.5)
    else:
        return (mag - 5.5) * (1.0 + C["a2"] * (mag - 6.5))


def _get_hanging_wall_coeffs_rrup(dists):
    """
    Returns the hanging wall rrup term defined in equation 13
    """
    fhngrrup = np.ones(len(dists.rrup))
    idx = dists.rrup > 0.0
    fhngrrup[idx] = (dists.rrup[idx] - dists.rjb[idx]) / dists.rrup[idx]
    return fhngrrup


def _get_hanging_wall_coeffs_rx(C, rup, r_x):
    """
    Returns the hanging wall r-x caling term defined in equation 7 to 12
    """
    # Define coefficients R1 and R2
    r_1 = rup.width * cos(radians(rup.dip))
    r_2 = 62.0 * rup.mag - 350.0
    fhngrx = np.zeros(len(r_x))
    # Case when 0 <= Rx <= R1
    idx = np.logical_and(r_x >= 0., r_x < r_1)
    fhngrx[idx] = _get_f1rx(C, r_x[idx], r_1)
    # Case when Rx > R1
    idx = r_x >= r_1
    f2rx = _get_f2rx(C, r_x[idx], r_1, r_2)
    f2rx[f2rx < 0.0] = 0.0
    fhngrx[idx] = f2rx
    return fhngrx


def _get_hanging_wall_coeffs_ztor(ztor):
    """
    Returns the hanging wall ztor term defined in equation 15
    """
    if ztor <= 16.66:
        return 1.0 - 0.06 * ztor
    else:
        return 0.0


def _get_hanging_wall_term(C, rup, dists):
    """
    Returns the hanging wall scaling term defined in equations 7 to 16
    """
    return (C["c10"] *
            _get_hanging_wall_coeffs_rx(C, rup, dists.rx) *
            _get_hanging_wall_coeffs_rrup(dists) *
            _get_hanging_wall_coeffs_mag(C, rup.mag) *
            _get_hanging_wall_coeffs_ztor(rup.ztor) *
            _get_hanging_wall_coeffs_dip(rup.dip))


def _get_hypocentral_depth_term(C, rup):
    """
    Returns the hypocentral depth scaling term defined in equations 21 - 23
    """
    if rup.hypo_depth <= 7.0:
        fhyp_h = 0.0
    elif rup.hypo_depth > 20.0:
        fhyp_h = 13.0
    else:
        fhyp_h = rup.hypo_depth - 7.0

    if rup.mag <= 5.5:
        fhyp_m = C["c17"]
    elif rup.mag > 6.5:
        fhyp_m = C["c18"]
    else:
        fhyp_m = C["c17"] + ((C["c18"] - C["c17"]) * (rup.mag - 5.5))
    return fhyp_h * fhyp_m


def _get_magnitude_term(C, mag):
    """
    Returns the magnitude scaling term defined in equation 2
    """
    f_mag = C["c0"] + C["c1"] * mag
    if (mag > 4.5) and (mag <= 5.5):
        return f_mag + (C["c2"] * (mag - 4.5))
    elif (mag > 5.5) and (mag <= 6.5):
        return f_mag + (C["c2"] * (mag - 4.5)) + (C["c3"] * (mag - 5.5))
    elif mag > 6.5:
        return f_mag + (C["c2"] * (mag - 4.5)) + (C["c3"] * (mag - 5.5)) +\
            (C["c4"] * (mag - 6.5))
    else:
        return f_mag


def _get_philny(C, mag):
    """
    Returns the intra-event random effects coefficient (phi)
    Equation 28.
    """
    if mag <= 4.5:
        return C["phi1"]
    elif mag >= 5.5:
        return C["phi2"]
    else:
        return C["phi2"] + (C["phi1"] - C["phi2"]) * (5.5 - mag)


def _get_shallow_site_response_term(SJ, C, vs30, pga_rock):
    """
    Returns the shallow site response term defined in equations 17, 18 and
    19
    """
    vs_mod = vs30 / C["k1"]
    # Get linear global site response term
    f_site_g = C["c11"] * np.log(vs_mod)
    idx = vs30 > C["k1"]
    f_site_g[idx] = f_site_g[idx] + (C["k2"] * CONSTS["n"] *
                                     np.log(vs_mod[idx]))

    # Get nonlinear site response term
    idx = np.logical_not(idx)
    if np.any(idx):
        f_site_g[idx] = f_site_g[idx] + C["k2"] * (
            np.log(pga_rock[idx] +
                   CONSTS["c"] * (vs_mod[idx] ** CONSTS["n"])) -
            np.log(pga_rock[idx] + CONSTS["c"])
            )

    # For Japan sites (SJ = 1) further scaling is needed (equation 19)
    if SJ:
        fsite_j = np.log(vs_mod)
        idx = vs30 > 200.0
        if np.any(idx):
            fsite_j[idx] = (C["c13"] + C["k2"] * CONSTS["n"]) *\
                fsite_j[idx]
        idx = np.logical_not(idx)
        if np.any(idx):
            fsite_j[idx] = (C["c12"] + C["k2"] * CONSTS["n"]) *\
                (fsite_j[idx] - np.log(200.0 / C["k1"]))

        return f_site_g + fsite_j
    else:
        return f_site_g


def _get_stddevs(C, C_PGA, rup, sites, pga1100, stddev_types):
    """
    Returns the inter- and intra-event and total standard deviations
    """
    # Get stddevs for PGA on basement rock
    tau_lnpga_b, phi_lnpga_b = _get_stddevs_pga(C_PGA, rup)
    num_sites = len(sites.vs30)
    # Get tau_lny on the basement rock
    tau_lnyb = _get_taulny(C, rup.mag)
    # Get phi_lny on the basement rock
    phi_lnyb = np.sqrt(_get_philny(C, rup.mag) ** 2. -
                       CONSTS["philnAF"] ** 2.)
    # Get site scaling term
    alpha = _get_alpha(C, sites.vs30, pga1100)
    # Evaluate tau according to equation 29
    tau = np.sqrt(
        (tau_lnyb ** 2.) +
        ((alpha ** 2.) * (tau_lnpga_b ** 2.)) +
        (2.0 * alpha * C["rholny"] * tau_lnyb * tau_lnpga_b))

    # Evaluate phi according to equation 30
    phi = np.sqrt(
        (phi_lnyb ** 2.) +
        (CONSTS["philnAF"] ** 2.) +
        ((alpha ** 2.) * (phi_lnpga_b ** 2.)) +
        (2.0 * alpha * C["rholny"] * phi_lnyb * phi_lnpga_b))
    stddevs = []
    for stddev_type in stddev_types:
        if stddev_type == const.StdDev.TOTAL:
            stddevs.append(np.sqrt((tau ** 2.) + (phi ** 2.)) +
                           np.zeros(num_sites))
        elif stddev_type == const.StdDev.INTRA_EVENT:
            stddevs.append(phi + np.zeros(num_sites))
        elif stddev_type == const.StdDev.INTER_EVENT:
            stddevs.append(tau + np.zeros(num_sites))
    return stddevs


def _get_stddevs_pga(C, rup):
    """
    Returns the inter- and intra-event coefficients for PGA
    """
    tau_lnpga_b = _get_taulny(C, rup.mag)
    phi_lnpga_b = np.sqrt(_get_philny(C, rup.mag) ** 2. -
                          CONSTS["philnAF"] ** 2.)
    return tau_lnpga_b, phi_lnpga_b


def _get_style_of_faulting_term(C, rup):
    """
    Returns the style-of-faulting scaling term defined in equations 4 to 6
    """
    if (rup.rake > 30.0) and (rup.rake < 150.):
        frv = 1.0
        fnm = 0.0
    elif (rup.rake > -150.0) and (rup.rake < -30.0):
        fnm = 1.0
        frv = 0.0
    else:
        fnm = 0.0
        frv = 0.0

    fflt_f = (CONSTS["c8"] * frv) + (C["c9"] * fnm)
    if rup.mag <= 4.5:
        fflt_m = 0.0
    elif rup.mag > 5.5:
        fflt_m = 1.0
    else:
        fflt_m = rup.mag - 4.5
    return fflt_f * fflt_m


def _get_taulny(C, mag):
    """
    Returns the inter-event random effects coefficient (tau)
    Equation 28.
    """
    if mag <= 4.5:
        return C["tau1"]
    elif mag >= 5.5:
        return C["tau2"]
    else:
        return C["tau2"] + (C["tau1"] - C["tau2"]) * (5.5 - mag)


def _select_basin_model(SJ, vs30):
    """
    Select the preferred basin model (California or Japan) to scale
    basin depth with respect to Vs30
    """
    if SJ:
        # Japan Basin Model - Equation 34 of Campbell & Bozorgnia (2014)
        return np.exp(5.359 - 1.102 * np.log(vs30))
    else:
        # California Basin Model - Equation 33 of
        # Campbell & Bozorgnia (2014)
        return np.exp(7.089 - 1.144 * np.log(vs30))


def get_mean_values(SJ, C, sites, rup, dists, a1100=None):
    """
    Returns the mean values for a specific IMT
    """
    if isinstance(a1100, np.ndarray):
        # Site model defined
        temp_vs30 = sites.vs30
        temp_z2pt5 = sites.z2pt5
    else:
        # Default site and basin model
        temp_vs30 = 1100.0 * np.ones(len(sites.vs30))
        temp_z2pt5 = _select_basin_model(SJ, 1100.0) * \
            np.ones_like(temp_vs30)

    return (_get_magnitude_term(C, rup.mag) +
            _get_geometric_attenuation_term(C, rup.mag, dists.rrup) +
            _get_style_of_faulting_term(C, rup) +
            _get_hanging_wall_term(C, rup, dists) +
            _get_shallow_site_response_term(SJ, C, temp_vs30, a1100) +
            _get_basin_response_term(SJ, C, temp_z2pt5) +
            _get_hypocentral_depth_term(C, rup) +
            _get_fault_dip_term(C, rup) +
            _get_anelastic_attenuation_term(C, dists.rrup))


class CampbellBozorgnia2014(GMPE):
    """
    Implements NGA-West 2 GMPE developed by Kenneth W. Campbell and Yousef
    Bozorgnia, published as "NGA-West2 Ground Motion Model for the Average
    Horizontal Components of PGA, PGV, and 5 % Damped Linear Acceleration
    Response Spectra" (2014, Earthquake Spectra, Volume 30, Number 3,
    pages 1087 - 1115).
    """
    #: Supported tectonic region type is active shallow crust
    DEFINED_FOR_TECTONIC_REGION_TYPE = const.TRT.ACTIVE_SHALLOW_CRUST

    #: Supported intensity measure types are spectral acceleration, peak
    #: ground velocity and peak ground acceleration
    DEFINED_FOR_INTENSITY_MEASURE_TYPES = {PGA, PGV, SA}

    #: Supported intensity measure component is orientation-independent
    #: average horizontal :attr:`~openquake.hazardlib.const.IMC.GMRotI50`
    DEFINED_FOR_INTENSITY_MEASURE_COMPONENT = const.IMC.RotD50

    #: Supported standard deviation types are inter-event, intra-event
    #: and total, see section "Aleatory Variability Model", page 1094.
    DEFINED_FOR_STANDARD_DEVIATION_TYPES = {
        const.StdDev.TOTAL, const.StdDev.INTER_EVENT, const.StdDev.INTRA_EVENT}

    #: Required site parameters are Vs30, Vs30 type (measured or inferred),
    #: and depth (km) to the 2.5 km/s shear wave velocity layer (z2pt5)
    REQUIRES_SITES_PARAMETERS = {'vs30', 'z2pt5'}

    #: Required rupture parameters are magnitude, rake, dip, ztor, rupture
    #: width and hypocentral depth
    REQUIRES_RUPTURE_PARAMETERS = {
        'mag', 'rake', 'dip', 'ztor', 'width', 'hypo_depth'}

    #: Required distance measures are Rrup, Rjb and Rx
    REQUIRES_DISTANCES = {'rrup', 'rjb', 'rx'}

    SJ = 0  # 1 for Japan

    def get_mean_and_stddevs(self, sites, rup, dists, imt, stddev_types):
        """
        See :meth:`superclass method
        <.base.GroundShakingIntensityModel.get_mean_and_stddevs>`
        for spec of input and result values.
        """
        # extract dictionaries of coefficients specific to required
        # intensity measure type and for PGA
        C = self.COEFFS[imt]
        C_PGA = self.COEFFS[PGA()]

        # Get mean and standard deviation of PGA on rock (Vs30 1100 m/s^2)
        pga1100 = np.exp(get_mean_values(self.SJ, C_PGA, sites, rup, dists))
        # Get mean and standard deviations for IMT
<<<<<<< HEAD
        mean = self.get_mean_values(C, sites, rup, dists, pga1100)
        if imt.name == "SA" and imt.period < 0.25:
=======
        mean = get_mean_values(self.SJ, C, sites, rup, dists, pga1100)
        if imt.string[:2] == "SA" and imt.period <= 0.25:
>>>>>>> 5562c2d5
            # According to Campbell & Bozorgnia (2013) [NGA West 2 Report]
            # If Sa (T) < PGA for T < 0.25 then set mean Sa(T) to mean PGA
            # Get PGA on soil
            pga = get_mean_values(self.SJ, C_PGA, sites, rup, dists, pga1100)
            idx = mean <= pga
            mean[idx] = pga[idx]
        # Get standard deviations
        stddevs = _get_stddevs(C, C_PGA, rup, sites, pga1100, stddev_types)
        return mean, stddevs

<<<<<<< HEAD
    def get_mean_values(self, C, sites, rup, dists, a1100):
        """
        Returns the mean values for a specific IMT
        """
        if isinstance(a1100, np.ndarray):
            # Site model defined
            temp_vs30 = sites.vs30
            temp_z2pt5 = sites.z2pt5
        else:
            # Default site and basin model
            temp_vs30 = 1100.0 * np.ones(len(sites.vs30))
            temp_z2pt5 = self._select_basin_model(1100.0) *\
                np.ones_like(temp_vs30)

        return (self._get_magnitude_term(C, rup.mag) +
                self._get_geometric_attenuation_term(C, rup.mag, dists.rrup) +
                self._get_style_of_faulting_term(C, rup) +
                self._get_hanging_wall_term(C, rup, dists) +
                self._get_shallow_site_response_term(C, temp_vs30, a1100) +
                self._get_basin_response_term(C, temp_z2pt5) +
                self._get_hypocentral_depth_term(C, rup) +
                self._get_fault_dip_term(C, rup) +
                self._get_anelastic_attenuation_term(C, dists.rrup))

    def _get_magnitude_term(self, C, mag):
        """
        Returns the magnitude scaling term defined in equation 2
        """
        f_mag = C["c0"] + C["c1"] * mag
        if (mag > 4.5) and (mag <= 5.5):
            return f_mag + (C["c2"] * (mag - 4.5))
        elif (mag > 5.5) and (mag <= 6.5):
            return f_mag + (C["c2"] * (mag - 4.5)) + (C["c3"] * (mag - 5.5))
        elif mag > 6.5:
            return f_mag + (C["c2"] * (mag - 4.5)) + (C["c3"] * (mag - 5.5)) +\
                (C["c4"] * (mag - 6.5))
        else:
            return f_mag

    def _get_geometric_attenuation_term(self, C, mag, rrup):
        """
        Returns the geometric attenuation term defined in equation 3
        """
        return (C["c5"] + C["c6"] * mag) * np.log(np.sqrt((rrup ** 2.) +
                                                          (C["c7"] ** 2.)))

    def _get_style_of_faulting_term(self, C, rup):
        """
        Returns the style-of-faulting scaling term defined in equations 4 to 6
        """
        if (rup.rake > 30.0) and (rup.rake < 150.):
            frv = 1.0
            fnm = 0.0
        elif (rup.rake > -150.0) and (rup.rake < -30.0):
            fnm = 1.0
            frv = 0.0
        else:
            fnm = 0.0
            frv = 0.0

        fflt_f = (self.CONSTS["c8"] * frv) + (C["c9"] * fnm)
        if rup.mag <= 4.5:
            fflt_m = 0.0
        elif rup.mag > 5.5:
            fflt_m = 1.0
        else:
            fflt_m = rup.mag - 4.5
        return fflt_f * fflt_m

    def _get_hanging_wall_term(self, C, rup, dists):
        """
        Returns the hanging wall scaling term defined in equations 7 to 16
        """
        return (C["c10"] *
                self._get_hanging_wall_coeffs_rx(C, rup, dists.rx) *
                self._get_hanging_wall_coeffs_rrup(dists) *
                self._get_hanging_wall_coeffs_mag(C, rup.mag) *
                self._get_hanging_wall_coeffs_ztor(rup.ztor) *
                self._get_hanging_wall_coeffs_dip(rup.dip))

    def _get_hanging_wall_coeffs_rx(self, C, rup, r_x):
        """
        Returns the hanging wall r-x caling term defined in equation 7 to 12
        """
        # Define coefficients R1 and R2
        r_1 = rup.width * cos(radians(rup.dip))
        r_2 = 62.0 * rup.mag - 350.0
        fhngrx = np.zeros(len(r_x))
        # Case when 0 <= Rx <= R1
        idx = np.logical_and(r_x >= 0., r_x < r_1)
        fhngrx[idx] = self._get_f1rx(C, r_x[idx], r_1)
        # Case when Rx > R1
        idx = r_x >= r_1
        f2rx = self._get_f2rx(C, r_x[idx], r_1, r_2)
        f2rx[f2rx < 0.0] = 0.0
        fhngrx[idx] = f2rx
        return fhngrx

    def _get_f1rx(self, C, r_x, r_1):
        """
        Defines the f1 scaling coefficient defined in equation 9
        """
        rxr1 = r_x / r_1
        return C["h1"] + (C["h2"] * rxr1) + (C["h3"] * (rxr1 ** 2.))

    def _get_f2rx(self, C, r_x, r_1, r_2):
        """
        Defines the f2 scaling coefficient defined in equation 10
        """
        drx = (r_x - r_1) / (r_2 - r_1)
        return self.CONSTS["h4"] + (C["h5"] * drx) + (C["h6"] * (drx ** 2.))

    def _get_hanging_wall_coeffs_rrup(self, dists):
        """
        Returns the hanging wall rrup term defined in equation 13
        """
        fhngrrup = np.ones(len(dists.rrup))
        idx = dists.rrup > 0.0
        fhngrrup[idx] = (dists.rrup[idx] - dists.rjb[idx]) / dists.rrup[idx]
        return fhngrrup

    def _get_hanging_wall_coeffs_mag(self, C, mag):
        """
        Returns the hanging wall magnitude term defined in equation 14
        """
        if mag < 5.5:
            return 0.0
        elif mag > 6.5:
            return 1.0 + C["a2"] * (mag - 6.5)
        else:
            return (mag - 5.5) * (1.0 + C["a2"] * (mag - 6.5))

    def _get_hanging_wall_coeffs_ztor(self, ztor):
        """
        Returns the hanging wall ztor term defined in equation 15
        """
        if ztor <= 16.66:
            return 1.0 - 0.06 * ztor
        else:
            return 0.0

    def _get_hanging_wall_coeffs_dip(self, dip):
        """
        Returns the hanging wall dip term defined in equation 16
        """
        return (90.0 - dip) / 45.0

    def _get_hypocentral_depth_term(self, C, rup):
        """
        Returns the hypocentral depth scaling term defined in equations 21 - 23
        """
        if rup.hypo_depth <= 7.0:
            fhyp_h = 0.0
        elif rup.hypo_depth > 20.0:
            fhyp_h = 13.0
        else:
            fhyp_h = rup.hypo_depth - 7.0

        if rup.mag <= 5.5:
            fhyp_m = C["c17"]
        elif rup.mag > 6.5:
            fhyp_m = C["c18"]
        else:
            fhyp_m = C["c17"] + ((C["c18"] - C["c17"]) * (rup.mag - 5.5))
        return fhyp_h * fhyp_m

    def _get_fault_dip_term(self, C, rup):
        """
        Returns the fault dip term, defined in equation 24
        """
        if rup.mag < 4.5:
            return C["c19"] * rup.dip
        elif rup.mag > 5.5:
            return 0.0
        else:
            return C["c19"] * (5.5 - rup.mag) * rup.dip

    def _get_anelastic_attenuation_term(self, C, rrup):
        """
        Returns the anelastic attenuation term defined in equation 25
        """
        f_atn = np.zeros(len(rrup))
        idx = rrup >= 80.0
        f_atn[idx] = (C["c20"] + C["Dc20"]) * (rrup[idx] - 80.0)
        return f_atn

    def _select_basin_model(self, vs30):
        """
        Select the preferred basin model (California or Japan) to scale
        basin depth with respect to Vs30
        """
        if self.CONSTS["SJ"]:
            # Japan Basin Model - Equation 34 of Campbell & Bozorgnia (2014)
            return np.exp(5.359 - 1.102 * np.log(vs30))
        else:
            # California Basin Model - Equation 33 of
            # Campbell & Bozorgnia (2014)
            return np.exp(7.089 - 1.144 * np.log(vs30))

    def _get_basin_response_term(self, C, z2pt5):
        """
        Returns the basin response term defined in equation 20
        """
        f_sed = np.zeros(len(z2pt5))
        idx = z2pt5 < 1.0
        f_sed[idx] = (C["c14"] + C["c15"] * float(self.CONSTS["SJ"])) *\
            (z2pt5[idx] - 1.0)
        idx = z2pt5 > 3.0
        f_sed[idx] = C["c16"] * C["k3"] * exp(-0.75) *\
            (1.0 - np.exp(-0.25 * (z2pt5[idx] - 3.0)))
        return f_sed

    def _get_shallow_site_response_term(self, C, vs30, pga_rock):
        """
        Returns the shallow site response term defined in equations 17, 18 and
        19
        """
        vs_mod = vs30 / C["k1"]
        # Get linear global site response term
        f_site_g = C["c11"] * np.log(vs_mod)
        idx = vs30 > C["k1"]
        f_site_g[idx] = f_site_g[idx] + (C["k2"] * self.CONSTS["n"] *
                                         np.log(vs_mod[idx]))

        # Get nonlinear site response term
        idx = np.logical_not(idx)
        if np.any(idx):
            f_site_g[idx] = f_site_g[idx] + C["k2"] * (
                np.log(pga_rock[idx] +
                       self.CONSTS["c"] * (vs_mod[idx] ** self.CONSTS["n"])) -
                np.log(pga_rock[idx] + self.CONSTS["c"])
                )

        # For Japan sites (SJ = 1) further scaling is needed (equation 19)
        if self.CONSTS["SJ"]:
            fsite_j = (C["c13"] + C['k2'] * self.CONSTS['n']) * \
                np.log(vs_mod)
            # additional term activated for soft sites (Vs30 <= 200m/s)
            # in Japan data
            idx = vs30 <= 200.0
            add_soft = (C["c12"] + C['k2'] * self.CONSTS['n'])* \
                (np.log(vs_mod) - np.log(200.0 / C["k1"]))
            # combine terms
            fsite_j[idx] += add_soft[idx]
            return f_site_g + fsite_j
        else:
            return f_site_g

    def _get_stddevs(self, C, C_PGA, rup, sites, pga1100, stddev_types):
        """
        Returns the inter- and intra-event and total standard deviations
        """
        # Get stddevs for PGA on basement rock
        tau_lnpga_b, phi_lnpga_b = self._get_stddevs_pga(C_PGA, rup)
        num_sites = len(sites.vs30)
        # Get tau_lny on the basement rock
        tau_lnyb = self._get_taulny(C, rup.mag)
        # Get phi_lny on the basement rock
        phi_lnyb = np.sqrt(self._get_philny(C, rup.mag) ** 2. -
                           self.CONSTS["philnAF"] ** 2.)
        # Get site scaling term
        alpha = self._get_alpha(C, sites.vs30, pga1100)
        # Evaluate tau according to equation 29
        tau = np.sqrt(
            (tau_lnyb ** 2.) +
            ((alpha ** 2.) * (tau_lnpga_b ** 2.)) +
            (2.0 * alpha * C["rholny"] * tau_lnyb * tau_lnpga_b))

        # Evaluate phi according to equation 30
        phi = np.sqrt(
            (phi_lnyb ** 2.) +
            (self.CONSTS["philnAF"] ** 2.) +
            ((alpha ** 2.) * (phi_lnpga_b ** 2.)) +
            (2.0 * alpha * C["rholny"] * phi_lnyb * phi_lnpga_b))
        stddevs = []
        for stddev_type in stddev_types:
            assert stddev_type in self.DEFINED_FOR_STANDARD_DEVIATION_TYPES
            if stddev_type == const.StdDev.TOTAL:
                stddevs.append(np.sqrt((tau ** 2.) + (phi ** 2.)) +
                               np.zeros(num_sites))
            elif stddev_type == const.StdDev.INTRA_EVENT:
                stddevs.append(phi + np.zeros(num_sites))
            elif stddev_type == const.StdDev.INTER_EVENT:
                stddevs.append(tau + np.zeros(num_sites))
        return stddevs

    def _get_stddevs_pga(self, C, rup):
        """
        Returns the inter- and intra-event coefficients for PGA
        """
        tau_lnpga_b = self._get_taulny(C, rup.mag)
        phi_lnpga_b = np.sqrt(self._get_philny(C, rup.mag) ** 2. -
                              self.CONSTS["philnAF"] ** 2.)
        return tau_lnpga_b, phi_lnpga_b

    def _get_taulny(self, C, mag):
        """
        Returns the inter-event random effects coefficient (tau)
        Equation 28.
        """
        if mag <= 4.5:
            return C["tau1"]
        elif mag >= 5.5:
            return C["tau2"]
        else:
            return C["tau2"] + (C["tau1"] - C["tau2"]) * (5.5 - mag)

    def _get_philny(self, C, mag):
        """
        Returns the intra-event random effects coefficient (phi)
        Equation 28.
        """
        if mag <= 4.5:
            return C["phi1"]
        elif mag >= 5.5:
            return C["phi2"]
        else:
            return C["phi2"] + (C["phi1"] - C["phi2"]) * (5.5 - mag)

    def _get_alpha(self, C, vs30, pga_rock):
        """
        Returns the alpha, the linearised functional relationship between the
        site amplification and the PGA on rock. Equation 31.
        """
        alpha = np.zeros(len(pga_rock))
        idx = vs30 < C["k1"]
        if np.any(idx):
            af1 = pga_rock[idx] +\
                self.CONSTS["c"] * ((vs30[idx] / C["k1"]) ** self.CONSTS["n"])
            af2 = pga_rock[idx] + self.CONSTS["c"]
            alpha[idx] = C["k2"] * pga_rock[idx] * ((1.0 / af1) - (1.0 / af2))
        return alpha

=======
>>>>>>> 5562c2d5
    COEFFS = CoeffsTable(sa_damping=5, table="""\
    IMT         c0      c1       c2       c3       c4       c5      c6      c7       c9     c10      c11      c12     c13       c14      c15     c16       c17      c18       c19       c20     Dc20      a2      h1      h2       h3       h5       h6     k1       k2      k3    phi1    phi2    tau1    tau2    phiC   rholny
    pgv     -2.895   1.510    0.270   -1.299   -0.453   -2.466   0.204   5.837   -0.168   0.305    1.713    2.602   2.457    0.1060    0.332   0.585    0.0517   0.0327   0.00613   -0.0017   0.0000   0.596   0.117   1.616   -0.733   -0.128   -0.756    400   -1.955   1.929   0.655   0.494   0.317   0.297   0.190    0.684
    pga     -4.416   0.984    0.537   -1.499   -0.496   -2.773   0.248   6.768   -0.212   0.720    1.090    2.186   1.420   -0.0064   -0.202   0.393    0.0977   0.0333   0.00757   -0.0055   0.0000   0.167   0.241   1.474   -0.715   -0.337   -0.270    865   -1.186   1.839   0.734   0.492   0.409   0.322   0.166    1.000
    0.01    -4.365   0.977    0.533   -1.485   -0.499   -2.773   0.248   6.753   -0.214   0.720    1.094    2.191   1.416   -0.0070   -0.207   0.390    0.0981   0.0334   0.00755   -0.0055   0.0000   0.168   0.242   1.471   -0.714   -0.336   -0.270    865   -1.186   1.839   0.734   0.492   0.404   0.325   0.166    1.000
    0.02    -4.348   0.976    0.549   -1.488   -0.501   -2.772   0.247   6.502   -0.208   0.730    1.149    2.189   1.453   -0.0167   -0.199   0.387    0.1009   0.0327   0.00759   -0.0055   0.0000   0.166   0.244   1.467   -0.711   -0.339   -0.263    865   -1.219   1.840   0.738   0.496   0.417   0.326   0.166    0.998
    0.03    -4.024   0.931    0.628   -1.494   -0.517   -2.782   0.246   6.291   -0.213   0.759    1.290    2.164   1.476   -0.0422   -0.202   0.378    0.1095   0.0331   0.00790   -0.0057   0.0000   0.167   0.246   1.467   -0.713   -0.338   -0.259    908   -1.273   1.841   0.747   0.503   0.446   0.344   0.165    0.986
    0.05    -3.479   0.887    0.674   -1.388   -0.615   -2.791   0.240   6.317   -0.244   0.826    1.449    2.138   1.549   -0.0663   -0.339   0.295    0.1226   0.0270   0.00803   -0.0063   0.0000   0.173   0.251   1.449   -0.701   -0.338   -0.263   1054   -1.346   1.843   0.777   0.520   0.508   0.377   0.162    0.938
    0.075   -3.293   0.902    0.726   -1.469   -0.596   -2.745   0.227   6.861   -0.266   0.815    1.535    2.446   1.772   -0.0794   -0.404   0.322    0.1165   0.0288   0.00811   -0.0070   0.0000   0.198   0.260   1.435   -0.695   -0.347   -0.219   1086   -1.471   1.845   0.782   0.535   0.504   0.418   0.158    0.887
    0.10    -3.666   0.993    0.698   -1.572   -0.536   -2.633   0.210   7.294   -0.229   0.831    1.615    2.969   1.916   -0.0294   -0.416   0.384    0.0998   0.0325   0.00744   -0.0073   0.0000   0.174   0.259   1.449   -0.708   -0.391   -0.201   1032   -1.624   1.847   0.769   0.543   0.445   0.426   0.170    0.870
    0.15    -4.866   1.267    0.510   -1.669   -0.490   -2.458   0.183   8.031   -0.211   0.749    1.877    3.544   2.161    0.0642   -0.407   0.417    0.0760   0.0388   0.00716   -0.0069   0.0000   0.198   0.254   1.461   -0.715   -0.449   -0.099    878   -1.931   1.852   0.769   0.543   0.382   0.387   0.180    0.876
    0.20    -5.411   1.366    0.447   -1.750   -0.451   -2.421   0.182   8.385   -0.163   0.764    2.069    3.707   2.465    0.0968   -0.311   0.404    0.0571   0.0437   0.00688   -0.0060   0.0000   0.204   0.237   1.484   -0.721   -0.393   -0.198    748   -2.188   1.856   0.761   0.552   0.339   0.338   0.186    0.870
    0.25    -5.962   1.458    0.274   -1.711   -0.404   -2.392   0.189   7.534   -0.150   0.716    2.205    3.343   2.766    0.1441   -0.172   0.466    0.0437   0.0463   0.00556   -0.0055   0.0000   0.185   0.206   1.581   -0.787   -0.339   -0.210    654   -2.381   1.861   0.744   0.545   0.340   0.316   0.191    0.850
    0.30    -6.403   1.528    0.193   -1.770   -0.321   -2.376   0.195   6.990   -0.131   0.737    2.306    3.334   3.011    0.1597   -0.084   0.528    0.0323   0.0508   0.00458   -0.0049   0.0000   0.164   0.210   1.586   -0.795   -0.447   -0.121    587   -2.518   1.865   0.727   0.568   0.340   0.300   0.198    0.819
    0.40    -7.566   1.739   -0.020   -1.594   -0.426   -2.303   0.185   7.012   -0.159   0.738    2.398    3.544   3.203    0.1410    0.085   0.540    0.0209   0.0432   0.00401   -0.0037   0.0000   0.160   0.226   1.544   -0.770   -0.525   -0.086    503   -2.657   1.874   0.690   0.593   0.356   0.264   0.206    0.743
    0.50    -8.379   1.872   -0.121   -1.577   -0.440   -2.296   0.186   6.902   -0.153   0.718    2.355    3.016   3.333    0.1474    0.233   0.638    0.0092   0.0405   0.00388   -0.0027   0.0000   0.184   0.217   1.554   -0.770   -0.407   -0.281    457   -2.669   1.883   0.663   0.611   0.379   0.263   0.208    0.684
    0.75    -9.841   2.021   -0.042   -1.757   -0.443   -2.232   0.186   5.522   -0.090   0.795    1.995    2.616   3.054    0.1764    0.411   0.776   -0.0082   0.0420   0.00420   -0.0016   0.0000   0.216   0.154   1.626   -0.780   -0.371   -0.285    410   -2.401   1.906   0.606   0.633   0.430   0.326   0.221    0.562
    1.00   -11.011   2.180   -0.069   -1.707   -0.527   -2.158   0.169   5.650   -0.105   0.556    1.447    2.470   2.562    0.2593    0.479   0.771   -0.0131   0.0426   0.00409   -0.0006   0.0000   0.596   0.117   1.616   -0.733   -0.128   -0.756    400   -1.955   1.929   0.579   0.628   0.470   0.353   0.225    0.467
    1.50   -12.469   2.270    0.047   -1.621   -0.630   -2.063   0.158   5.795   -0.058   0.480    0.330    2.108   1.453    0.2881    0.566   0.748   -0.0187   0.0380   0.00424    0.0000   0.0000   0.596   0.117   1.616   -0.733   -0.128   -0.756    400   -1.025   1.974   0.541   0.603   0.497   0.399   0.222    0.364
    2.00   -12.969   2.271    0.149   -1.512   -0.768   -2.104   0.158   6.632   -0.028   0.401   -0.514    1.327   0.657    0.3112    0.562   0.763   -0.0258   0.0252   0.00448    0.0000   0.0000   0.596   0.117   1.616   -0.733   -0.128   -0.756    400   -0.299   2.019   0.529   0.588   0.499   0.400   0.226    0.298
    3.00   -13.306   2.150    0.368   -1.315   -0.890   -2.051   0.148   6.759    0.000   0.206   -0.848    0.601   0.367    0.3478    0.534   0.686   -0.0311   0.0236   0.00345    0.0000   0.0000   0.596   0.117   1.616   -0.733   -0.128   -0.756    400    0.000   2.110   0.527   0.578   0.500   0.417   0.229    0.234
    4.00   -14.020   2.132    0.726   -1.506   -0.885   -1.986   0.135   7.978    0.000   0.105   -0.793    0.568   0.306    0.3747    0.522   0.691   -0.0413   0.0102   0.00603    0.0000   0.0000   0.596   0.117   1.616   -0.733   -0.128   -0.756    400    0.000   2.200   0.521   0.559   0.543   0.393   0.237    0.202
    5.00   -14.558   2.116    1.027   -1.721   -0.878   -2.021   0.135   8.538    0.000   0.000   -0.748    0.356   0.268    0.3382    0.477   0.670   -0.0281   0.0034   0.00805    0.0000   0.0000   0.596   0.117   1.616   -0.733   -0.128   -0.756    400    0.000   2.291   0.502   0.551   0.534   0.421   0.237    0.184
    7.50   -15.509   2.223    0.169   -0.756   -1.077   -2.179   0.165   8.468    0.000   0.000   -0.664    0.075   0.374    0.3754    0.321   0.757   -0.0205   0.0050   0.00280    0.0000   0.0000   0.596   0.117   1.616   -0.733   -0.128   -0.756    400    0.000   2.517   0.457   0.546   0.523   0.438   0.271    0.176
    10.0   -15.975   2.132    0.367   -0.800   -1.282   -2.244   0.180   6.564    0.000   0.000   -0.576   -0.027   0.297    0.3506    0.174   0.621    0.0009   0.0099   0.00458    0.0000   0.0000   0.596   0.117   1.616   -0.733   -0.128   -0.756    400    0.000   2.744   0.441   0.543   0.466   0.438   0.290    0.154
    """)


class CampbellBozorgnia2014HighQ(CampbellBozorgnia2014):
    """
    Implements the Campbell & Bozorgnia (2014) NGA-West2 GMPE for regions with
    low attenuation (high quality factor, Q) (i.e. China, Turkey)
    """
    COEFFS = CoeffsTable(sa_damping=5, table="""\
    IMT         c0      c1       c2       c3       c4       c5      c6      c7       c9     c10      c11      c12     c13       c14      c15     c16       c17      c18       c19       c20     Dc20      a2      h1      h2       h3       h5       h6     k1       k2      k3    phi1    phi2    tau1    tau2    phiC   rholny
    pgv     -2.895   1.510    0.270   -1.299   -0.453   -2.466   0.204   5.837   -0.168   0.305    1.713    2.602   2.457    0.1060    0.332   0.585    0.0517   0.0327   0.00613   -0.0017   0.0017   0.596   0.117   1.616   -0.733   -0.128   -0.756    400   -1.955   1.929   0.655   0.494   0.317   0.297   0.190   0.684
    pga     -4.416   0.984    0.537   -1.499   -0.496   -2.773   0.248   6.768   -0.212   0.720    1.090    2.186   1.420   -0.0064   -0.202   0.393    0.0977   0.0333   0.00757   -0.0055   0.0036   0.167   0.241   1.474   -0.715   -0.337   -0.270    865   -1.186   1.839   0.734   0.492   0.409   0.322   0.166   1.000
    0.01    -4.365   0.977    0.533   -1.485   -0.499   -2.773   0.248   6.753   -0.214   0.720    1.094    2.191   1.416   -0.0070   -0.207   0.390    0.0981   0.0334   0.00755   -0.0055   0.0036   0.168   0.242   1.471   -0.714   -0.336   -0.270    865   -1.186   1.839   0.734   0.492   0.404   0.325   0.166   1.000
    0.02    -4.348   0.976    0.549   -1.488   -0.501   -2.772   0.247   6.502   -0.208   0.730    1.149    2.189   1.453   -0.0167   -0.199   0.387    0.1009   0.0327   0.00759   -0.0055   0.0036   0.166   0.244   1.467   -0.711   -0.339   -0.263    865   -1.219   1.840   0.738   0.496   0.417   0.326   0.166   0.998
    0.03    -4.024   0.931    0.628   -1.494   -0.517   -2.782   0.246   6.291   -0.213   0.759    1.290    2.164   1.476   -0.0422   -0.202   0.378    0.1095   0.0331   0.00790   -0.0057   0.0037   0.167   0.246   1.467   -0.713   -0.338   -0.259    908   -1.273   1.841   0.747   0.503   0.446   0.344   0.165   0.986
    0.05    -3.479   0.887    0.674   -1.388   -0.615   -2.791   0.240   6.317   -0.244   0.826    1.449    2.138   1.549   -0.0663   -0.339   0.295    0.1226   0.0270   0.00803   -0.0063   0.0040   0.173   0.251   1.449   -0.701   -0.338   -0.263   1054   -1.346   1.843   0.777   0.520   0.508   0.377   0.162   0.938
    0.075   -3.293   0.902    0.726   -1.469   -0.596   -2.745   0.227   6.861   -0.266   0.815    1.535    2.446   1.772   -0.0794   -0.404   0.322    0.1165   0.0288   0.00811   -0.0070   0.0039   0.198   0.260   1.435   -0.695   -0.347   -0.219   1086   -1.471   1.845   0.782   0.535   0.504   0.418   0.158   0.887
    0.10    -3.666   0.993    0.698   -1.572   -0.536   -2.633   0.210   7.294   -0.229   0.831    1.615    2.969   1.916   -0.0294   -0.416   0.384    0.0998   0.0325   0.00744   -0.0073   0.0042   0.174   0.259   1.449   -0.708   -0.391   -0.201   1032   -1.624   1.847   0.769   0.543   0.445   0.426   0.170   0.870
    0.15    -4.866   1.267    0.510   -1.669   -0.490   -2.458   0.183   8.031   -0.211   0.749    1.877    3.544   2.161    0.0642   -0.407   0.417    0.0760   0.0388   0.00716   -0.0069   0.0042   0.198   0.254   1.461   -0.715   -0.449   -0.099    878   -1.931   1.852   0.769   0.543   0.382   0.387   0.180   0.876
    0.20    -5.411   1.366    0.447   -1.750   -0.451   -2.421   0.182   8.385   -0.163   0.764    2.069    3.707   2.465    0.0968   -0.311   0.404    0.0571   0.0437   0.00688   -0.0060   0.0041   0.204   0.237   1.484   -0.721   -0.393   -0.198    748   -2.188   1.856   0.761   0.552   0.339   0.338   0.186   0.870
    0.25    -5.962   1.458    0.274   -1.711   -0.404   -2.392   0.189   7.534   -0.150   0.716    2.205    3.343   2.766    0.1441   -0.172   0.466    0.0437   0.0463   0.00556   -0.0055   0.0036   0.185   0.206   1.581   -0.787   -0.339   -0.210    654   -2.381   1.861   0.744   0.545   0.340   0.316   0.191   0.850
    0.30    -6.403   1.528    0.193   -1.770   -0.321   -2.376   0.195   6.990   -0.131   0.737    2.306    3.334   3.011    0.1597   -0.084   0.528    0.0323   0.0508   0.00458   -0.0049   0.0031   0.164   0.210   1.586   -0.795   -0.447   -0.121    587   -2.518   1.865   0.727   0.568   0.340   0.300   0.198   0.819
    0.40    -7.566   1.739   -0.020   -1.594   -0.426   -2.303   0.185   7.012   -0.159   0.738    2.398    3.544   3.203    0.1410    0.085   0.540    0.0209   0.0432   0.00401   -0.0037   0.0028   0.160   0.226   1.544   -0.770   -0.525   -0.086    503   -2.657   1.874   0.690   0.593   0.356   0.264   0.206   0.743
    0.50    -8.379   1.872   -0.121   -1.577   -0.440   -2.296   0.186   6.902   -0.153   0.718    2.355    3.016   3.333    0.1474    0.233   0.638    0.0092   0.0405   0.00388   -0.0027   0.0025   0.184   0.217   1.554   -0.770   -0.407   -0.281    457   -2.669   1.883   0.663   0.611   0.379   0.263   0.208   0.684
    0.75    -9.841   2.021   -0.042   -1.757   -0.443   -2.232   0.186   5.522   -0.090   0.795    1.995    2.616   3.054    0.1764    0.411   0.776   -0.0082   0.0420   0.00420   -0.0016   0.0016   0.216   0.154   1.626   -0.780   -0.371   -0.285    410   -2.401   1.906   0.606   0.633   0.430   0.326   0.221   0.562
    1.00   -11.011   2.180   -0.069   -1.707   -0.527   -2.158   0.169   5.650   -0.105   0.556    1.447    2.470   2.562    0.2593    0.479   0.771   -0.0131   0.0426   0.00409   -0.0006   0.0006   0.596   0.117   1.616   -0.733   -0.128   -0.756    400   -1.955   1.929   0.579   0.628   0.470   0.353   0.225   0.467
    1.50   -12.469   2.270    0.047   -1.621   -0.630   -2.063   0.158   5.795   -0.058   0.480    0.330    2.108   1.453    0.2881    0.566   0.748   -0.0187   0.0380   0.00424    0.0000   0.0000   0.596   0.117   1.616   -0.733   -0.128   -0.756    400   -1.025   1.974   0.541   0.603   0.497   0.399   0.222   0.364
    2.00   -12.969   2.271    0.149   -1.512   -0.768   -2.104   0.158   6.632   -0.028   0.401   -0.514    1.327   0.657    0.3112    0.562   0.763   -0.0258   0.0252   0.00448    0.0000   0.0000   0.596   0.117   1.616   -0.733   -0.128   -0.756    400   -0.299   2.019   0.529   0.588   0.499   0.400   0.226   0.298
    3.00   -13.306   2.150    0.368   -1.315   -0.890   -2.051   0.148   6.759    0.000   0.206   -0.848    0.601   0.367    0.3478    0.534   0.686   -0.0311   0.0236   0.00345    0.0000   0.0000   0.596   0.117   1.616   -0.733   -0.128   -0.756    400    0.000   2.110   0.527   0.578   0.500   0.417   0.229   0.234
    4.00   -14.020   2.132    0.726   -1.506   -0.885   -1.986   0.135   7.978    0.000   0.105   -0.793    0.568   0.306    0.3747    0.522   0.691   -0.0413   0.0102   0.00603    0.0000   0.0000   0.596   0.117   1.616   -0.733   -0.128   -0.756    400    0.000   2.200   0.521   0.559   0.543   0.393   0.237   0.202
    5.00   -14.558   2.116    1.027   -1.721   -0.878   -2.021   0.135   8.538    0.000   0.000   -0.748    0.356   0.268    0.3382    0.477   0.670   -0.0281   0.0034   0.00805    0.0000   0.0000   0.596   0.117   1.616   -0.733   -0.128   -0.756    400    0.000   2.291   0.502   0.551   0.534   0.421   0.237   0.184
    7.50   -15.509   2.223    0.169   -0.756   -1.077   -2.179   0.165   8.468    0.000   0.000   -0.664    0.075   0.374    0.3754    0.321   0.757   -0.0205   0.0050   0.00280    0.0000   0.0000   0.596   0.117   1.616   -0.733   -0.128   -0.756    400    0.000   2.517   0.457   0.546   0.523   0.438   0.271   0.176
    10.0   -15.975   2.132    0.367   -0.800   -1.282   -2.244   0.180   6.564    0.000   0.000   -0.576   -0.027   0.297    0.3506    0.174   0.621    0.0009   0.0099   0.00458    0.0000   0.0000   0.596   0.117   1.616   -0.733   -0.128   -0.756    400    0.000   2.744   0.441   0.543   0.466   0.438   0.290   0.154
    """)


class CampbellBozorgnia2014LowQ(CampbellBozorgnia2014):
    """
    Implements the Campbell & Bozorgnia (2014) NGA-West2 GMPE for regions with
    high attenuation (low quality factor, Q) (i.e. Japan, Italy)
    """
    COEFFS = CoeffsTable(sa_damping=5, table="""\
    IMT         c0      c1       c2       c3       c4       c5      c6      c7       c9     c10      c11      c12     c13       c14      c15     c16       c17      c18       c19       c20      Dc20      a2      h1      h2       h3       h5       h6     k1       k2      k3    phi1    phi2    tau1    tau2    phiC  rholny
    pgv     -2.895   1.510    0.270   -1.299   -0.453   -2.466   0.204   5.837   -0.168   0.305    1.713    2.602   2.457    0.1060    0.332   0.585    0.0517   0.0327   0.00613   -0.0017   -0.0006   0.596   0.117   1.616   -0.733   -0.128   -0.756    400   -1.955   1.929   0.655   0.494   0.317   0.297   0.190   0.684
    pga     -4.416   0.984    0.537   -1.499   -0.496   -2.773   0.248   6.768   -0.212   0.720    1.090    2.186   1.420   -0.0064   -0.202   0.393    0.0977   0.0333   0.00757   -0.0055   -0.0035   0.167   0.241   1.474   -0.715   -0.337   -0.270    865   -1.186   1.839   0.734   0.492   0.409   0.322   0.166   1.000
    0.01    -4.365   0.977    0.533   -1.485   -0.499   -2.773   0.248   6.753   -0.214   0.720    1.094    2.191   1.416   -0.0070   -0.207   0.390    0.0981   0.0334   0.00755   -0.0055   -0.0035   0.168   0.242   1.471   -0.714   -0.336   -0.270    865   -1.186   1.839   0.734   0.492   0.404   0.325   0.166   1.000
    0.02    -4.348   0.976    0.549   -1.488   -0.501   -2.772   0.247   6.502   -0.208   0.730    1.149    2.189   1.453   -0.0167   -0.199   0.387    0.1009   0.0327   0.00759   -0.0055   -0.0035   0.166   0.244   1.467   -0.711   -0.339   -0.263    865   -1.219   1.840   0.738   0.496   0.417   0.326   0.166   0.998
    0.03    -4.024   0.931    0.628   -1.494   -0.517   -2.782   0.246   6.291   -0.213   0.759    1.290    2.164   1.476   -0.0422   -0.202   0.378    0.1095   0.0331   0.00790   -0.0057   -0.0034   0.167   0.246   1.467   -0.713   -0.338   -0.259    908   -1.273   1.841   0.747   0.503   0.446   0.344   0.165   0.986
    0.05    -3.479   0.887    0.674   -1.388   -0.615   -2.791   0.240   6.317   -0.244   0.826    1.449    2.138   1.549   -0.0663   -0.339   0.295    0.1226   0.0270   0.00803   -0.0063   -0.0037   0.173   0.251   1.449   -0.701   -0.338   -0.263   1054   -1.346   1.843   0.777   0.520   0.508   0.377   0.162   0.938
    0.075   -3.293   0.902    0.726   -1.469   -0.596   -2.745   0.227   6.861   -0.266   0.815    1.535    2.446   1.772   -0.0794   -0.404   0.322    0.1165   0.0288   0.00811   -0.0070   -0.0037   0.198   0.260   1.435   -0.695   -0.347   -0.219   1086   -1.471   1.845   0.782   0.535   0.504   0.418   0.158   0.887
    0.10    -3.666   0.993    0.698   -1.572   -0.536   -2.633   0.210   7.294   -0.229   0.831    1.615    2.969   1.916   -0.0294   -0.416   0.384    0.0998   0.0325   0.00744   -0.0073   -0.0034   0.174   0.259   1.449   -0.708   -0.391   -0.201   1032   -1.624   1.847   0.769   0.543   0.445   0.426   0.170   0.870
    0.15    -4.866   1.267    0.510   -1.669   -0.490   -2.458   0.183   8.031   -0.211   0.749    1.877    3.544   2.161    0.0642   -0.407   0.417    0.0760   0.0388   0.00716   -0.0069   -0.0030   0.198   0.254   1.461   -0.715   -0.449   -0.099    878   -1.931   1.852   0.769   0.543   0.382   0.387   0.180   0.876
    0.20    -5.411   1.366    0.447   -1.750   -0.451   -2.421   0.182   8.385   -0.163   0.764    2.069    3.707   2.465    0.0968   -0.311   0.404    0.0571   0.0437   0.00688   -0.0060   -0.0031   0.204   0.237   1.484   -0.721   -0.393   -0.198    748   -2.188   1.856   0.761   0.552   0.339   0.338   0.186   0.870
    0.25    -5.962   1.458    0.274   -1.711   -0.404   -2.392   0.189   7.534   -0.150   0.716    2.205    3.343   2.766    0.1441   -0.172   0.466    0.0437   0.0463   0.00556   -0.0055   -0.0033   0.185   0.206   1.581   -0.787   -0.339   -0.210    654   -2.381   1.861   0.744   0.545   0.340   0.316   0.191   0.850
    0.30    -6.403   1.528    0.193   -1.770   -0.321   -2.376   0.195   6.990   -0.131   0.737    2.306    3.334   3.011    0.1597   -0.084   0.528    0.0323   0.0508   0.00458   -0.0049   -0.0035   0.164   0.210   1.586   -0.795   -0.447   -0.121    587   -2.518   1.865   0.727   0.568   0.340   0.300   0.198   0.819
    0.40    -7.566   1.739   -0.020   -1.594   -0.426   -2.303   0.185   7.012   -0.159   0.738    2.398    3.544   3.203    0.1410    0.085   0.540    0.0209   0.0432   0.00401   -0.0037   -0.0034   0.160   0.226   1.544   -0.770   -0.525   -0.086    503   -2.657   1.874   0.690   0.593   0.356   0.264   0.206   0.743
    0.50    -8.379   1.872   -0.121   -1.577   -0.440   -2.296   0.186   6.902   -0.153   0.718    2.355    3.016   3.333    0.1474    0.233   0.638    0.0092   0.0405   0.00388   -0.0027   -0.0034   0.184   0.217   1.554   -0.770   -0.407   -0.281    457   -2.669   1.883   0.663   0.611   0.379   0.263   0.208   0.684
    0.75    -9.841   2.021   -0.042   -1.757   -0.443   -2.232   0.186   5.522   -0.090   0.795    1.995    2.616   3.054    0.1764    0.411   0.776   -0.0082   0.0420   0.00420   -0.0016   -0.0032   0.216   0.154   1.626   -0.780   -0.371   -0.285    410   -2.401   1.906   0.606   0.633   0.430   0.326   0.221   0.562
    1.00   -11.011   2.180   -0.069   -1.707   -0.527   -2.158   0.169   5.650   -0.105   0.556    1.447    2.470   2.562    0.2593    0.479   0.771   -0.0131   0.0426   0.00409   -0.0006   -0.0030   0.596   0.117   1.616   -0.733   -0.128   -0.756    400   -1.955   1.929   0.579   0.628   0.470   0.353   0.225   0.467
    1.50   -12.469   2.270    0.047   -1.621   -0.630   -2.063   0.158   5.795   -0.058   0.480    0.330    2.108   1.453    0.2881    0.566   0.748   -0.0187   0.0380   0.00424    0.0000   -0.0019   0.596   0.117   1.616   -0.733   -0.128   -0.756    400   -1.025   1.974   0.541   0.603   0.497   0.399   0.222   0.364
    2.00   -12.969   2.271    0.149   -1.512   -0.768   -2.104   0.158   6.632   -0.028   0.401   -0.514    1.327   0.657    0.3112    0.562   0.763   -0.0258   0.0252   0.00448    0.0000   -0.0005   0.596   0.117   1.616   -0.733   -0.128   -0.756    400   -0.299   2.019   0.529   0.588   0.499   0.400   0.226   0.298
    3.00   -13.306   2.150    0.368   -1.315   -0.890   -2.051   0.148   6.759    0.000   0.206   -0.848    0.601   0.367    0.3478    0.534   0.686   -0.0311   0.0236   0.00345    0.0000    0.0000   0.596   0.117   1.616   -0.733   -0.128   -0.756    400    0.000   2.110   0.527   0.578   0.500   0.417   0.229   0.234
    4.00   -14.020   2.132    0.726   -1.506   -0.885   -1.986   0.135   7.978    0.000   0.105   -0.793    0.568   0.306    0.3747    0.522   0.691   -0.0413   0.0102   0.00603    0.0000    0.0000   0.596   0.117   1.616   -0.733   -0.128   -0.756    400    0.000   2.200   0.521   0.559   0.543   0.393   0.237   0.202
    5.00   -14.558   2.116    1.027   -1.721   -0.878   -2.021   0.135   8.538    0.000   0.000   -0.748    0.356   0.268    0.3382    0.477   0.670   -0.0281   0.0034   0.00805    0.0000    0.0000   0.596   0.117   1.616   -0.733   -0.128   -0.756    400    0.000   2.291   0.502   0.551   0.534   0.421   0.237   0.184
    7.50   -15.509   2.223    0.169   -0.756   -1.077   -2.179   0.165   8.468    0.000   0.000   -0.664    0.075   0.374    0.3754    0.321   0.757   -0.0205   0.0050   0.00280    0.0000    0.0000   0.596   0.117   1.616   -0.733   -0.128   -0.756    400    0.000   2.517   0.457   0.546   0.523   0.438   0.271   0.176
    10.0   -15.975   2.132    0.367   -0.800   -1.282   -2.244   0.180   6.564    0.000   0.000   -0.576   -0.027   0.297    0.3506    0.174   0.621    0.0009   0.0099   0.00458    0.0000    0.0000   0.596   0.117   1.616   -0.733   -0.128   -0.756    400    0.000   2.744   0.441   0.543   0.466   0.438   0.290   0.154
    """)


class CampbellBozorgnia2014JapanSite(CampbellBozorgnia2014):
    """
    Implements the Campbell & Bozorgnia (2014) NGA-West2 GMPE for the case in
    which the "Japan" shallow site response term is activited
    """
    SJ = 1


class CampbellBozorgnia2014HighQJapanSite(CampbellBozorgnia2014HighQ):
    """
    Implements the Campbell & Bozorgnia (2014) NGA-West2 GMPE, for the low
    attenuation (high quality factor) coefficients, for the case in which
    the "Japan" shallow site response term is activited
    """
    SJ = 1


class CampbellBozorgnia2014LowQJapanSite(CampbellBozorgnia2014LowQ):
    """
    Implements the Campbell & Bozorgnia (2014) NGA-West2 GMPE, for the high
    attenuation (low quality factor) coefficients, for the case in which
    the "Japan" shallow site response term is activited
    """
    SJ = 1<|MERGE_RESOLUTION|>--- conflicted
+++ resolved
@@ -253,15 +253,15 @@
 
     # For Japan sites (SJ = 1) further scaling is needed (equation 19)
     if SJ:
-        fsite_j = np.log(vs_mod)
-        idx = vs30 > 200.0
-        if np.any(idx):
-            fsite_j[idx] = (C["c13"] + C["k2"] * CONSTS["n"]) *\
-                fsite_j[idx]
-        idx = np.logical_not(idx)
-        if np.any(idx):
-            fsite_j[idx] = (C["c12"] + C["k2"] * CONSTS["n"]) *\
-                (fsite_j[idx] - np.log(200.0 / C["k1"]))
+        fsite_j = (C["c13"] + C["k2"] * CONSTS["n"]) * \
+            np.log(vs_mod)
+        # additional term activated for soft sites (Vs30 <= 200m/s)
+        # in Japan data
+        idx = vs30 <= 200.0
+        add_soft = (C["c12"] + C["k2"] * CONSTS["n"])* \
+            (np.log(vs_mod) - np.log(200.0 / C["k1"]))
+        # combine terms
+        fsite_j[idx] += add_soft[idx]
 
         return f_site_g + fsite_j
     else:
@@ -444,13 +444,8 @@
         # Get mean and standard deviation of PGA on rock (Vs30 1100 m/s^2)
         pga1100 = np.exp(get_mean_values(self.SJ, C_PGA, sites, rup, dists))
         # Get mean and standard deviations for IMT
-<<<<<<< HEAD
-        mean = self.get_mean_values(C, sites, rup, dists, pga1100)
-        if imt.name == "SA" and imt.period < 0.25:
-=======
         mean = get_mean_values(self.SJ, C, sites, rup, dists, pga1100)
-        if imt.string[:2] == "SA" and imt.period <= 0.25:
->>>>>>> 5562c2d5
+        if imt.string[:2] == "SA" and imt.period < 0.25:
             # According to Campbell & Bozorgnia (2013) [NGA West 2 Report]
             # If Sa (T) < PGA for T < 0.25 then set mean Sa(T) to mean PGA
             # Get PGA on soil
@@ -461,342 +456,6 @@
         stddevs = _get_stddevs(C, C_PGA, rup, sites, pga1100, stddev_types)
         return mean, stddevs
 
-<<<<<<< HEAD
-    def get_mean_values(self, C, sites, rup, dists, a1100):
-        """
-        Returns the mean values for a specific IMT
-        """
-        if isinstance(a1100, np.ndarray):
-            # Site model defined
-            temp_vs30 = sites.vs30
-            temp_z2pt5 = sites.z2pt5
-        else:
-            # Default site and basin model
-            temp_vs30 = 1100.0 * np.ones(len(sites.vs30))
-            temp_z2pt5 = self._select_basin_model(1100.0) *\
-                np.ones_like(temp_vs30)
-
-        return (self._get_magnitude_term(C, rup.mag) +
-                self._get_geometric_attenuation_term(C, rup.mag, dists.rrup) +
-                self._get_style_of_faulting_term(C, rup) +
-                self._get_hanging_wall_term(C, rup, dists) +
-                self._get_shallow_site_response_term(C, temp_vs30, a1100) +
-                self._get_basin_response_term(C, temp_z2pt5) +
-                self._get_hypocentral_depth_term(C, rup) +
-                self._get_fault_dip_term(C, rup) +
-                self._get_anelastic_attenuation_term(C, dists.rrup))
-
-    def _get_magnitude_term(self, C, mag):
-        """
-        Returns the magnitude scaling term defined in equation 2
-        """
-        f_mag = C["c0"] + C["c1"] * mag
-        if (mag > 4.5) and (mag <= 5.5):
-            return f_mag + (C["c2"] * (mag - 4.5))
-        elif (mag > 5.5) and (mag <= 6.5):
-            return f_mag + (C["c2"] * (mag - 4.5)) + (C["c3"] * (mag - 5.5))
-        elif mag > 6.5:
-            return f_mag + (C["c2"] * (mag - 4.5)) + (C["c3"] * (mag - 5.5)) +\
-                (C["c4"] * (mag - 6.5))
-        else:
-            return f_mag
-
-    def _get_geometric_attenuation_term(self, C, mag, rrup):
-        """
-        Returns the geometric attenuation term defined in equation 3
-        """
-        return (C["c5"] + C["c6"] * mag) * np.log(np.sqrt((rrup ** 2.) +
-                                                          (C["c7"] ** 2.)))
-
-    def _get_style_of_faulting_term(self, C, rup):
-        """
-        Returns the style-of-faulting scaling term defined in equations 4 to 6
-        """
-        if (rup.rake > 30.0) and (rup.rake < 150.):
-            frv = 1.0
-            fnm = 0.0
-        elif (rup.rake > -150.0) and (rup.rake < -30.0):
-            fnm = 1.0
-            frv = 0.0
-        else:
-            fnm = 0.0
-            frv = 0.0
-
-        fflt_f = (self.CONSTS["c8"] * frv) + (C["c9"] * fnm)
-        if rup.mag <= 4.5:
-            fflt_m = 0.0
-        elif rup.mag > 5.5:
-            fflt_m = 1.0
-        else:
-            fflt_m = rup.mag - 4.5
-        return fflt_f * fflt_m
-
-    def _get_hanging_wall_term(self, C, rup, dists):
-        """
-        Returns the hanging wall scaling term defined in equations 7 to 16
-        """
-        return (C["c10"] *
-                self._get_hanging_wall_coeffs_rx(C, rup, dists.rx) *
-                self._get_hanging_wall_coeffs_rrup(dists) *
-                self._get_hanging_wall_coeffs_mag(C, rup.mag) *
-                self._get_hanging_wall_coeffs_ztor(rup.ztor) *
-                self._get_hanging_wall_coeffs_dip(rup.dip))
-
-    def _get_hanging_wall_coeffs_rx(self, C, rup, r_x):
-        """
-        Returns the hanging wall r-x caling term defined in equation 7 to 12
-        """
-        # Define coefficients R1 and R2
-        r_1 = rup.width * cos(radians(rup.dip))
-        r_2 = 62.0 * rup.mag - 350.0
-        fhngrx = np.zeros(len(r_x))
-        # Case when 0 <= Rx <= R1
-        idx = np.logical_and(r_x >= 0., r_x < r_1)
-        fhngrx[idx] = self._get_f1rx(C, r_x[idx], r_1)
-        # Case when Rx > R1
-        idx = r_x >= r_1
-        f2rx = self._get_f2rx(C, r_x[idx], r_1, r_2)
-        f2rx[f2rx < 0.0] = 0.0
-        fhngrx[idx] = f2rx
-        return fhngrx
-
-    def _get_f1rx(self, C, r_x, r_1):
-        """
-        Defines the f1 scaling coefficient defined in equation 9
-        """
-        rxr1 = r_x / r_1
-        return C["h1"] + (C["h2"] * rxr1) + (C["h3"] * (rxr1 ** 2.))
-
-    def _get_f2rx(self, C, r_x, r_1, r_2):
-        """
-        Defines the f2 scaling coefficient defined in equation 10
-        """
-        drx = (r_x - r_1) / (r_2 - r_1)
-        return self.CONSTS["h4"] + (C["h5"] * drx) + (C["h6"] * (drx ** 2.))
-
-    def _get_hanging_wall_coeffs_rrup(self, dists):
-        """
-        Returns the hanging wall rrup term defined in equation 13
-        """
-        fhngrrup = np.ones(len(dists.rrup))
-        idx = dists.rrup > 0.0
-        fhngrrup[idx] = (dists.rrup[idx] - dists.rjb[idx]) / dists.rrup[idx]
-        return fhngrrup
-
-    def _get_hanging_wall_coeffs_mag(self, C, mag):
-        """
-        Returns the hanging wall magnitude term defined in equation 14
-        """
-        if mag < 5.5:
-            return 0.0
-        elif mag > 6.5:
-            return 1.0 + C["a2"] * (mag - 6.5)
-        else:
-            return (mag - 5.5) * (1.0 + C["a2"] * (mag - 6.5))
-
-    def _get_hanging_wall_coeffs_ztor(self, ztor):
-        """
-        Returns the hanging wall ztor term defined in equation 15
-        """
-        if ztor <= 16.66:
-            return 1.0 - 0.06 * ztor
-        else:
-            return 0.0
-
-    def _get_hanging_wall_coeffs_dip(self, dip):
-        """
-        Returns the hanging wall dip term defined in equation 16
-        """
-        return (90.0 - dip) / 45.0
-
-    def _get_hypocentral_depth_term(self, C, rup):
-        """
-        Returns the hypocentral depth scaling term defined in equations 21 - 23
-        """
-        if rup.hypo_depth <= 7.0:
-            fhyp_h = 0.0
-        elif rup.hypo_depth > 20.0:
-            fhyp_h = 13.0
-        else:
-            fhyp_h = rup.hypo_depth - 7.0
-
-        if rup.mag <= 5.5:
-            fhyp_m = C["c17"]
-        elif rup.mag > 6.5:
-            fhyp_m = C["c18"]
-        else:
-            fhyp_m = C["c17"] + ((C["c18"] - C["c17"]) * (rup.mag - 5.5))
-        return fhyp_h * fhyp_m
-
-    def _get_fault_dip_term(self, C, rup):
-        """
-        Returns the fault dip term, defined in equation 24
-        """
-        if rup.mag < 4.5:
-            return C["c19"] * rup.dip
-        elif rup.mag > 5.5:
-            return 0.0
-        else:
-            return C["c19"] * (5.5 - rup.mag) * rup.dip
-
-    def _get_anelastic_attenuation_term(self, C, rrup):
-        """
-        Returns the anelastic attenuation term defined in equation 25
-        """
-        f_atn = np.zeros(len(rrup))
-        idx = rrup >= 80.0
-        f_atn[idx] = (C["c20"] + C["Dc20"]) * (rrup[idx] - 80.0)
-        return f_atn
-
-    def _select_basin_model(self, vs30):
-        """
-        Select the preferred basin model (California or Japan) to scale
-        basin depth with respect to Vs30
-        """
-        if self.CONSTS["SJ"]:
-            # Japan Basin Model - Equation 34 of Campbell & Bozorgnia (2014)
-            return np.exp(5.359 - 1.102 * np.log(vs30))
-        else:
-            # California Basin Model - Equation 33 of
-            # Campbell & Bozorgnia (2014)
-            return np.exp(7.089 - 1.144 * np.log(vs30))
-
-    def _get_basin_response_term(self, C, z2pt5):
-        """
-        Returns the basin response term defined in equation 20
-        """
-        f_sed = np.zeros(len(z2pt5))
-        idx = z2pt5 < 1.0
-        f_sed[idx] = (C["c14"] + C["c15"] * float(self.CONSTS["SJ"])) *\
-            (z2pt5[idx] - 1.0)
-        idx = z2pt5 > 3.0
-        f_sed[idx] = C["c16"] * C["k3"] * exp(-0.75) *\
-            (1.0 - np.exp(-0.25 * (z2pt5[idx] - 3.0)))
-        return f_sed
-
-    def _get_shallow_site_response_term(self, C, vs30, pga_rock):
-        """
-        Returns the shallow site response term defined in equations 17, 18 and
-        19
-        """
-        vs_mod = vs30 / C["k1"]
-        # Get linear global site response term
-        f_site_g = C["c11"] * np.log(vs_mod)
-        idx = vs30 > C["k1"]
-        f_site_g[idx] = f_site_g[idx] + (C["k2"] * self.CONSTS["n"] *
-                                         np.log(vs_mod[idx]))
-
-        # Get nonlinear site response term
-        idx = np.logical_not(idx)
-        if np.any(idx):
-            f_site_g[idx] = f_site_g[idx] + C["k2"] * (
-                np.log(pga_rock[idx] +
-                       self.CONSTS["c"] * (vs_mod[idx] ** self.CONSTS["n"])) -
-                np.log(pga_rock[idx] + self.CONSTS["c"])
-                )
-
-        # For Japan sites (SJ = 1) further scaling is needed (equation 19)
-        if self.CONSTS["SJ"]:
-            fsite_j = (C["c13"] + C['k2'] * self.CONSTS['n']) * \
-                np.log(vs_mod)
-            # additional term activated for soft sites (Vs30 <= 200m/s)
-            # in Japan data
-            idx = vs30 <= 200.0
-            add_soft = (C["c12"] + C['k2'] * self.CONSTS['n'])* \
-                (np.log(vs_mod) - np.log(200.0 / C["k1"]))
-            # combine terms
-            fsite_j[idx] += add_soft[idx]
-            return f_site_g + fsite_j
-        else:
-            return f_site_g
-
-    def _get_stddevs(self, C, C_PGA, rup, sites, pga1100, stddev_types):
-        """
-        Returns the inter- and intra-event and total standard deviations
-        """
-        # Get stddevs for PGA on basement rock
-        tau_lnpga_b, phi_lnpga_b = self._get_stddevs_pga(C_PGA, rup)
-        num_sites = len(sites.vs30)
-        # Get tau_lny on the basement rock
-        tau_lnyb = self._get_taulny(C, rup.mag)
-        # Get phi_lny on the basement rock
-        phi_lnyb = np.sqrt(self._get_philny(C, rup.mag) ** 2. -
-                           self.CONSTS["philnAF"] ** 2.)
-        # Get site scaling term
-        alpha = self._get_alpha(C, sites.vs30, pga1100)
-        # Evaluate tau according to equation 29
-        tau = np.sqrt(
-            (tau_lnyb ** 2.) +
-            ((alpha ** 2.) * (tau_lnpga_b ** 2.)) +
-            (2.0 * alpha * C["rholny"] * tau_lnyb * tau_lnpga_b))
-
-        # Evaluate phi according to equation 30
-        phi = np.sqrt(
-            (phi_lnyb ** 2.) +
-            (self.CONSTS["philnAF"] ** 2.) +
-            ((alpha ** 2.) * (phi_lnpga_b ** 2.)) +
-            (2.0 * alpha * C["rholny"] * phi_lnyb * phi_lnpga_b))
-        stddevs = []
-        for stddev_type in stddev_types:
-            assert stddev_type in self.DEFINED_FOR_STANDARD_DEVIATION_TYPES
-            if stddev_type == const.StdDev.TOTAL:
-                stddevs.append(np.sqrt((tau ** 2.) + (phi ** 2.)) +
-                               np.zeros(num_sites))
-            elif stddev_type == const.StdDev.INTRA_EVENT:
-                stddevs.append(phi + np.zeros(num_sites))
-            elif stddev_type == const.StdDev.INTER_EVENT:
-                stddevs.append(tau + np.zeros(num_sites))
-        return stddevs
-
-    def _get_stddevs_pga(self, C, rup):
-        """
-        Returns the inter- and intra-event coefficients for PGA
-        """
-        tau_lnpga_b = self._get_taulny(C, rup.mag)
-        phi_lnpga_b = np.sqrt(self._get_philny(C, rup.mag) ** 2. -
-                              self.CONSTS["philnAF"] ** 2.)
-        return tau_lnpga_b, phi_lnpga_b
-
-    def _get_taulny(self, C, mag):
-        """
-        Returns the inter-event random effects coefficient (tau)
-        Equation 28.
-        """
-        if mag <= 4.5:
-            return C["tau1"]
-        elif mag >= 5.5:
-            return C["tau2"]
-        else:
-            return C["tau2"] + (C["tau1"] - C["tau2"]) * (5.5 - mag)
-
-    def _get_philny(self, C, mag):
-        """
-        Returns the intra-event random effects coefficient (phi)
-        Equation 28.
-        """
-        if mag <= 4.5:
-            return C["phi1"]
-        elif mag >= 5.5:
-            return C["phi2"]
-        else:
-            return C["phi2"] + (C["phi1"] - C["phi2"]) * (5.5 - mag)
-
-    def _get_alpha(self, C, vs30, pga_rock):
-        """
-        Returns the alpha, the linearised functional relationship between the
-        site amplification and the PGA on rock. Equation 31.
-        """
-        alpha = np.zeros(len(pga_rock))
-        idx = vs30 < C["k1"]
-        if np.any(idx):
-            af1 = pga_rock[idx] +\
-                self.CONSTS["c"] * ((vs30[idx] / C["k1"]) ** self.CONSTS["n"])
-            af2 = pga_rock[idx] + self.CONSTS["c"]
-            alpha[idx] = C["k2"] * pga_rock[idx] * ((1.0 / af1) - (1.0 / af2))
-        return alpha
-
-=======
->>>>>>> 5562c2d5
     COEFFS = CoeffsTable(sa_damping=5, table="""\
     IMT         c0      c1       c2       c3       c4       c5      c6      c7       c9     c10      c11      c12     c13       c14      c15     c16       c17      c18       c19       c20     Dc20      a2      h1      h2       h3       h5       h6     k1       k2      k3    phi1    phi2    tau1    tau2    phiC   rholny
     pgv     -2.895   1.510    0.270   -1.299   -0.453   -2.466   0.204   5.837   -0.168   0.305    1.713    2.602   2.457    0.1060    0.332   0.585    0.0517   0.0327   0.00613   -0.0017   0.0000   0.596   0.117   1.616   -0.733   -0.128   -0.756    400   -1.955   1.929   0.655   0.494   0.317   0.297   0.190    0.684

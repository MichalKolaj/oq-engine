--- conflicted
+++ resolved
@@ -45,8 +45,8 @@
     :returns:
         A numpy array representing the quantile aggregate
     """
-<<<<<<< HEAD
-    assert len(curves)
+    R = len(curves)
+    assert R, 'Passed no curves!'
     if weights is not None:
         weights = numpy.array(weights)
         assert len(weights) == len(curves)
@@ -64,31 +64,9 @@
 
 def _quantile_curve(arr, quantile, weights):
     # arr is a 2D array of shape (R, N)
-    if weights is None:
-        # this implementation is an alternative to
-        # numpy.array(mstats.mquantiles(curves, prob=quantile, axis=0))[0]
-        # more or less copied from the scipy mquantiles function, just special
-        # cased for what we need (and a lot faster)
-        p = numpy.array(quantile)
-        m = 0.4 + p * 0.2
-        n = len(arr)
-        aleph = n * p + m
-        k = numpy.floor(aleph.clip(1, n - 1)).astype(int)
-        gamma = (aleph - k).clip(0, 1)
-        data = numpy.sort(arr, axis=0).transpose()
-        qcurve = (1.0 - gamma) * data[:, k - 1] + gamma * data[:, k]
-        return qcurve
-=======
-    R = len(curves)
-    assert R, 'Passed no curves!'
+    R = len(arr)
     if weights is None:
         weights = numpy.ones(R) / R
-    else:
-        # Each curve needs to be associated with a weight
-        assert len(weights) == R
-        weights = numpy.array(weights)
->>>>>>> f1e6b305
-
     result_curve = []
     for poes in arr.transpose():
         sorted_poe_idxs = numpy.argsort(poes)

# -*- coding: utf-8 -*-
# vim: tabstop=4 shiftwidth=4 softtabstop=4
#
# Copyright (C) 2015-2016 GEM Foundation
#
# OpenQuake is free software: you can redistribute it and/or modify it
# under the terms of the GNU Affero General Public License as published
# by the Free Software Foundation, either version 3 of the License, or
# (at your option) any later version.
#
# OpenQuake is distributed in the hope that it will be useful,
# but WITHOUT ANY WARRANTY; without even the implied warranty of
# MERCHANTABILITY or FITNESS FOR A PARTICULAR PURPOSE.  See the
# GNU Affero General Public License for more details.
#
# You should have received a copy of the GNU Affero General Public License
# along with OpenQuake. If not, see <http://www.gnu.org/licenses/>.

"""
Here there are some real functional tests starting an engine server and
running computations.
"""
from __future__ import print_function
import os
import sys
import json
import time
import unittest
import subprocess
import tempfile
import django
import requests
from openquake.baselib.general import writetmp


if requests.__version__ < '1.0.0':
    requests.Response.text = property(lambda self: self.content)


class EngineServerTestCase(unittest.TestCase):
    hostport = 'localhost:8761'
    datadir = os.path.join(os.path.dirname(__file__), 'data')

    # general utilities

    @classmethod
    def post(cls, path, data=None, **params):
        return requests.post('http://%s/v1/calc/%s' % (cls.hostport, path),
                             data, **params)

    @classmethod
    def post_nrml(cls, data=None, **params):
        return requests.post(
            'http://%s/v1/valid/' % cls.hostport,
            data, **params)

    @classmethod
    def get(cls, path, **params):
        resp = requests.get('http://%s/v1/calc/%s' % (cls.hostport, path),
                            params=params)
        if not resp.text:
            sys.stderr.write(open(cls.errfname).read())
            return {}
        try:
            return json.loads(resp.text)
        except:
            print('Invalid JSON, see %s' % writetmp(resp.text),
                  file=sys.stderr)
            return {}

    @classmethod
    def get_text(cls, path, **params):
        resp = requests.get('http://%s/v1/calc/%s' % (cls.hostport, path),
                            params=params)
        return resp.text

    @classmethod
    def wait(cls):
        # wait until all calculations stop
        while True:
            running_calcs = cls.get('list', is_running='true')
            if not running_calcs:
                break
            time.sleep(1)

    def postzip(self, archive):
        with open(os.path.join(self.datadir, archive), 'rb') as a:
            resp = self.post('run', {}, files=dict(archive=a))
        try:
            js = json.loads(resp.text)
        except:
            raise ValueError('Invalid JSON response: %r' % resp.text)
        if resp.status_code == 200:  # ok case
            job_id = js['job_id']
            self.job_ids.append(job_id)
            time.sleep(1)  # wait a bit for the calc to start
            return job_id
        else:  # error case
            return ''.join(js)  # traceback string

    # start/stop server utilities

    @classmethod
    def setUpClass(cls):
<<<<<<< HEAD
        if sys.version > '3':
            raise unittest.SkipTest('webui tests do not run with Python 3')
        elif django.get_version() < '1.5':
            raise unittest.SkipTest('webui tests do not run with Diango < 1.5')
=======
        if django.get_version() < '1.5':
            # Django too old
            raise unittest.SkipTest
>>>>>>> 53fb1eb7

        cls.job_ids = []
        env = os.environ.copy()
        env['OQ_DISTRIBUTE'] = 'no'
        # let's impersonate the user openquake, the one running the WebUI:
        # we need to set LOGNAME on Linux and USERNAME on Windows
        env['LOGNAME'] = env['USERNAME'] = 'openquake'
        cls.fd, cls.errfname = tempfile.mkstemp()
        print('Errors saved in %s' % cls.errfname, file=sys.stderr)
        cls.proc = subprocess.Popen(
            [sys.executable, '-m', 'openquake.server.manage', 'runserver',
             cls.hostport, '--noreload', '--nothreading'],
            env=env, stderr=cls.fd)  # redirect the server logs
        time.sleep(5)

    @classmethod
    def tearDownClass(cls):
        cls.wait()
        cls.get('list', job_type='hazard', relevant='true')
        cls.proc.kill()
        os.close(cls.fd)

    # tests

    def test_404(self):
        # looking for a missing calc_id
        resp = requests.get('http://%s/v1/calc/0' % self.hostport)
        assert resp.status_code == 404, resp

    def test_ok(self):
        job_id = self.postzip('archive_ok.zip')
        self.wait()
        log = self.get('%s/log/:' % job_id)
        self.assertGreater(len(log), 0)
        results = self.get('%s/results' % job_id)
        self.assertGreater(len(results), 0)
        for res in results:
            if res['type'] == 'gmfs':
                continue  # exporting the GMFs would be too slow
            etype = res['outtypes'][0]  # get the first export type
            text = self.get_text(
                'result/%s' % res['id'], export_type=etype)
            self.assertGreater(len(text), 0)

    def test_err_1(self):
        # the rupture XML file has a syntax error
        job_id = self.postzip('archive_err_1.zip')
        self.wait()
        tb = self.get('%s/traceback' % job_id)
        if not tb:
            sys.stderr.write('Empty traceback, please check!\n')

        self.post('%s/remove' % job_id)
        # make sure job_id is no more in the list of relevant jobs
        job_ids = [job['id'] for job in self.get('list', relevant=True)]
        self.assertFalse(job_id in job_ids)

    def test_err_2(self):
        # the file logic-tree-source-model.xml is missing
        tb_str = self.postzip('archive_err_2.zip')
        self.assertIn('No such file', tb_str)

    def test_err_3(self):
        # there is no file job.ini, job_hazard.ini or job_risk.ini
        tb_str = self.postzip('archive_err_3.zip')
        self.assertIn('Could not find any file of the form', tb_str)

    # tests for nrml validation

    def test_validate_nrml_valid(self):
        valid_file = os.path.join(self.datadir, 'vulnerability_model.xml')
        with open(valid_file, 'rb') as vf:
            valid_content = vf.read()
        data = dict(xml_text=valid_content)
        resp = self.post_nrml(data)
        self.assertEqual(resp.status_code, 200)
        resp_text_dict = json.loads(resp.text)
        self.assertTrue(resp_text_dict['valid'])
        self.assertIsNone(resp_text_dict['error_msg'])
        self.assertIsNone(resp_text_dict['error_line'])

    def test_validate_nrml_invalid(self):
        invalid_file = os.path.join(self.datadir,
                                    'vulnerability_model_invalid.xml')
        with open(invalid_file, 'rb') as vf:
            invalid_content = vf.read()
        data = dict(xml_text=invalid_content)
        resp = self.post_nrml(data)
        self.assertEqual(resp.status_code, 200)
        resp_text_dict = json.loads(resp.text)
        self.assertFalse(resp_text_dict['valid'])
        self.assertIn(u'Could not convert lossRatio->positivefloats:'
                      ' float -0.018800826 < 0',
                      resp_text_dict['error_msg'])
        self.assertEqual(resp_text_dict['error_line'], 7)

    def test_validate_nrml_unclosed_tag(self):
        invalid_file = os.path.join(self.datadir,
                                    'vulnerability_model_unclosed_tag.xml')
        with open(invalid_file, 'rb') as vf:
            invalid_content = vf.read()
        data = dict(xml_text=invalid_content)
        resp = self.post_nrml(data)
        self.assertEqual(resp.status_code, 200)
        resp_text_dict = json.loads(resp.text)
        self.assertFalse(resp_text_dict['valid'])
        self.assertIn(u'mismatched tag', resp_text_dict['error_msg'])
        self.assertEqual(resp_text_dict['error_line'], 9)

    def test_validate_nrml_missing_parameter(self):
        # passing a wrong parameter, instead of the required 'xml_text'
        data = dict(foo="bar")
        resp = self.post_nrml(data)
        self.assertEqual(resp.status_code, 400)
        self.assertEqual(resp.text, 'Please provide the "xml_text" parameter')

    # TODO: add more tests for error situations<|MERGE_RESOLUTION|>--- conflicted
+++ resolved
@@ -102,16 +102,9 @@
 
     @classmethod
     def setUpClass(cls):
-<<<<<<< HEAD
-        if sys.version > '3':
-            raise unittest.SkipTest('webui tests do not run with Python 3')
-        elif django.get_version() < '1.5':
-            raise unittest.SkipTest('webui tests do not run with Diango < 1.5')
-=======
         if django.get_version() < '1.5':
             # Django too old
-            raise unittest.SkipTest
->>>>>>> 53fb1eb7
+            raise unittest.SkipTest('webui tests do not run with Diango < 1.5')
 
         cls.job_ids = []
         env = os.environ.copy()

--- conflicted
+++ resolved
@@ -230,17 +230,10 @@
         _prepare_job, (request, hazard_output_id, hazard_job_id, candidates))
     if exctype:
         tasks.update_calculation(callback_url, status="failed", einfo=einfo)
-<<<<<<< HEAD
-        raise exctype(einfo)
-    job_file = os.path.basename(einfo[0])
-    temp_dir = os.path.dirname(einfo[0])
-=======
         return HttpResponse(json.dumps(einfo.splitlines()),
                             content_type=JSON, status=500)
-    job_file = os.path.basename(einfo)
-    temp_dir = os.path.dirname(einfo)
->>>>>>> 09a0edb3
-    job, _fut = submit_job(job_file, temp_dir, request.POST['database'],
+    temp_dir = os.path.dirname(einfo[0])
+    job, _fut = submit_job(einfo[0], temp_dir, request.POST['database'],
                            callback_url, foreign_calc_id,
                            hazard_output_id, hazard_job_id)
     try:

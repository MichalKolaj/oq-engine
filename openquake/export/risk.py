--- conflicted
+++ resolved
@@ -100,6 +100,8 @@
         output.loss_curve.losscurvedata_set.all().order_by('asset_ref'))
     return [args['path']]
 
+export_ins_loss_curve = export_loss_curve
+
 
 @core.makedirs
 def export_loss_map(output, target_dir):
@@ -142,7 +144,6 @@
     return [args['path']]
 
 
-<<<<<<< HEAD
 def make_dmg_dist_export(damagecls, writercls, filename):
     @core.makedirs
     def export_dmg_dist(output, target_dir):
@@ -183,7 +184,7 @@
     """
     Export the collapse map identified
     by the given output to the `target_dir`.
-
+    
     :param output: db output record which identifies the distribution.
     :type output: :py:class:`openquake.db.models.Output`
     :param target_dir: destination directory of the exported file.
@@ -196,9 +197,4 @@
     writer = writers.CollapseMapXMLWriter(file_path)
     data = models.DmgDistPerAsset.objects.filter(dmg_state=collapse)
     writer.serialize(data)
-    return [file_path]
-=======
-@core.makedirs
-def export_ins_loss_curve(*args, **kwargs):
-    return export_loss_curve(*args, **kwargs)
->>>>>>> 5cf90eed
+    return [file_path]
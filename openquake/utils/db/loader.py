# -*- coding: utf-8 -*-
# vim: tabstop=4 shiftwidth=4 softtabstop=4

# Copyright (c) 2010-2011, GEM Foundation.
#
# OpenQuake is free software: you can redistribute it and/or modify
# it under the terms of the GNU Lesser General Public License version 3
# only, as published by the Free Software Foundation.
#
# OpenQuake is distributed in the hope that it will be useful,
# but WITHOUT ANY WARRANTY; without even the implied warranty of
# MERCHANTABILITY or FITNESS FOR A PARTICULAR PURPOSE.  See the
# GNU Lesser General Public License version 3 for more details
# (a copy is included in the LICENSE file that accompanied this code).
#
# You should have received a copy of the GNU Lesser General Public License
# version 3 along with OpenQuake.  If not, see
# <http://www.gnu.org/licenses/lgpl-3.0.txt> for a copy of the LGPLv3 License.


"""
This module contains functions and classes for reading source data from NRML
XML files and serializing the data to the OpenQuake pshai database.

This module contains functions and classes for reading source data from CSV
and serializing the data to the OpenQuake eqcat database.
"""


import csv
from sqlalchemy.ext.sqlsoup import SqlSoup
import datetime
from sqlalchemy.orm import scoped_session, sessionmaker

import geoalchemy
<<<<<<< HEAD

import math
=======
import numpy
>>>>>>> f1603eba
import sqlalchemy

from openquake import java
from openquake.utils import db

SRC_DATA_PKG = 'org.opensha.sha.earthquake.rupForecastImpl.GEM1.SourceData'
MFD_PACKAGE = 'org.opensha.sha.magdist'

DEFAULT_GRID_SPACING = 1.0  # kilometers

# Keys: Common names for tectonic regions
# Values: A shortened version of this name to be stored in the database
# TODO: This is incomplete.
TECTONIC_REGION_MAP = {
    'Active Shallow Crust': 'active',
    'Subduction Interface': 'interface'}


def get_fault_surface(fault):
    """
    Simple and complex faults have different types of surfaces.

    The function builds the appropriate jpype java object for a given fault.

    :type fault: jpype java object of type `GEMFaultSourceData` or
        `GEMSubductionFaultSourceData` ('simple' or 'complex' faults,
        respectively)

    :returns: jpype java object of type `StirlingGriddedSurface` (for simple
        faults) or `ApproxEvenlyGriddedSurface` (for complex faults)
    """
    fault_type = fault.__javaclass__.getName()

    if fault_type == '%s.GEMFaultSourceData' % SRC_DATA_PKG:
        surface = java.jclass('StirlingGriddedSurface')(
            fault.getTrace(), fault.getDip(),
            fault.getSeismDepthUpp(), fault.getSeismDepthLow(),
            DEFAULT_GRID_SPACING)

    elif fault_type == '%s.GEMSubductionFaultSourceData' % SRC_DATA_PKG:
        surface = java.jclass('ApproxEvenlyGriddedSurface')(
            fault.getTopTrace(), fault.getBottomTrace(), DEFAULT_GRID_SPACING)

    else:
        raise ValueError("Unexpected fault type: %s" % fault_type)

    return surface


def parse_mfd(fault, mfd_java_obj):
    """
    Read a magnitude frequency distribution object, determine the type (evenly
    discretized or truncated Gutenberg-Richter), and create a dict containing
    the necessary data to insert into the pshai db.

    If the input MFD is not a supported type, a :py:exception:`ValueError` will
    be raised.

    :param fault: source data object from which we need to extract some
        information in order to properly parse the MFD object
    :type fault: jpype java object of type `GEMFaultSourceData` or
        `GEMSubductionFaultSourceData` (simple or complex fault source,
        respectively)

    :param mfd_java_obj: magnitude frequency distribution function
    :type mfd_java_obj: jpype java object of type
        `org.opensha.sha.magdist.IncrementalMagFreqDist` or
        `org.opensha.sha.magdist.GutenbergRichterMagFreqDist`

    :returns: Dict values to be inserted into either the mfd_evd or mfd_tgr
        table. Values are keyed by column name. The dict will then be wrapped
        in another dict with two keys: 'table' and 'data'. The value of 'table'
        is a string representing the table name (including the tablespace). For
        example::

            {'table': 'pshai.mfd_evd',
             'data': <dict of column name/value pairs>}

        The reason we add this additional wrapper is so we can generically do
        database inserts with sqlalchemy; the table name allows to use
        sqlalchemy to retrieve the appropriate :py:class:`sqlalchemy.Table`
        object, which can then be used to perform the insert.
    """

    mfd_type = mfd_java_obj.__javaclass__.getName()

    surface = get_fault_surface(fault)
    surface_area = surface.getSurfaceArea()

    if mfd_type == '%s.IncrementalMagFreqDist' % MFD_PACKAGE:
        # 'evenly discretized' MFD
        mfd = db.MFD_EVD.copy()

        # let the db set the default mag type
        mfd.pop('magnitude_type')

        mfd['min_val'] = mfd_java_obj.getMinX()
        mfd['max_val'] = mfd_java_obj.getMaxX()
        mfd['bin_size'] = mfd_java_obj.getDelta()

        mfd['mfd_values'] = \
            [mfd_java_obj.getY(x) for x in range(mfd_java_obj.getNum())]

        # Now we can calculate the (optional) total moment rate & total
        # cumulative rate.

        # The 'total cumulative rate' and 'total moment rate' both need to be
        # normalized by the fault surface area.
        mfd['total_cumulative_rate'] = \
            mfd_java_obj.getTotalIncrRate() / surface_area

        mfd['total_moment_rate'] = \
            mfd_java_obj.getTotalMomentRate() / surface_area

        # wrap the insert data in dict keyed by table name
        mfd_insert = {'table': '%s.mfd_evd' % db.PSHAI_TS, 'data': mfd}

    elif mfd_type == '%s.GutenbergRichterMagFreqDist' % MFD_PACKAGE:
        # 'truncated Gutenberg-Richter' MFD
        mfd = db.MFD_TGR.copy()

        # let the db set the default mag type
        mfd.pop('magnitude_type')

        mfd['min_val'] = mfd_java_obj.getMinX()
        mfd['max_val'] = mfd_java_obj.getMaxX()
        mfd['b_val'] = mfd_java_obj.get_bValue()

        # 'a_val' needs to be calculated:
        delta = mfd_java_obj.getDelta()
        min_mag = mfd_java_obj.getMinX() - (delta / 2)
        max_mag = mfd_java_obj.getMaxX() + (delta / 2)
        total_cumul_rate = mfd_java_obj.getTotCumRate()
        denominator = (numpy.power(10, -(mfd['b_val'] * min_mag))
            - numpy.power(10, -(mfd['b_val'] * max_mag)))

        mfd['a_val'] = numpy.log10(total_cumul_rate / denominator)

        mfd['total_cumulative_rate'] = \
            mfd_java_obj.getTotCumRate() / surface_area

        mfd['total_moment_rate'] = \
            mfd_java_obj.getTotalMomentRate() / surface_area

        mfd_insert = {'table': '%s.mfd_tgr' % db.PSHAI_TS, 'data': mfd}

    else:
        raise ValueError("Unsupported MFD type: %s" % mfd_type)

    return mfd_insert


def parse_simple_fault_src(fault):
    """
    Given a jpype java `GEMFaultSourceData` object, parse out the necessary
    information to insert a 'simple fault' into the database.

    :param fault: simple fault object, from which we derive 3 pieces of data to
        insert into the database:
            * Magnitude Frequency Distribution
            * Simple Fault
            * Source
    :type fault: jpype java object of type `GEMFaultSourceData`

    :returns: 3-tuple of (mfd, simple_fault, source). Each item will be a dict
        with the following keys:
            * table
                name of the table to which the data should be inserted;
                includes the tablespace
            * data
                dict containing keys corresponding to column names; values are
                set to the data which is to be inserted

        Example return value::
            ({'table': 'pshai.mfd_evd', 'data': {
                'max_val': 6.9500000000000002,
                'total_cumulative_rate': 1.8988435199999998e-05,
                'min_val': 6.5499999999999998,
                'bin_size': 0.10000000000000009,
                'mfd_values': [
                    0.0010614989, 0.00088291626999999998,
                    0.00073437776999999999, 0.00061082879999999995,
                    0.00050806530000000003],
                'total_moment_rate': 281889786038447.25,
                'owner_id': None}},
            {'table': 'pshai.simple_fault', 'data': {
                'name': u'Mount Diablo Thrust',
                'upper_depth': 8.0,
                'mgf_evd_id': None,
                'mfd_tgr_id': None,
                'edge': <WKTSpatialElement at 0x107228a50; ... >,
                'lower_depth': 13.0,
                'gid': u'src01',
                'owner_id': None,
                'dip': 38.0,
                'description': None}},
            {'table': 'pshai.source', 'data': {
                'r_depth_distr_id': None,
                'name': u'Mount Diablo Thrust',
                'tectonic_region': 'active',
                'rake': 90.0,
                'si_type': 'simple',
                'gid': u'src01',
                'simple_fault_id': None,
                'owner_id': None,
                'hypocentral_depth': None,
                'description': None}})
    """
    def build_simple_fault_insert(fault):
        """
        Build up the simple fault dict. See the documentation for
        :py:function:`parse_simple_fault_src` for more information.
        """
        simple_fault = db.SIMPLE_FAULT.copy()
        simple_fault['name'] = fault.getName()
        simple_fault['gid'] = fault.getID()
        simple_fault['dip'] = fault.getDip()
        simple_fault['upper_depth'] = fault.getSeismDepthUpp()
        simple_fault['lower_depth'] = fault.getSeismDepthLow()

        trace = fault.getTrace()

        # coords are ordered as lon/lat/depth
        point_str_3d = lambda pt: \
            ' '.join([
                str(pt.getLongitude()),
                str(pt.getLatitude()),
                str(pt.getDepth())])

        coord_list = lambda point_list: \
            ', '.join([point_str_3d(point) for point in point_list])

        trace_coords = coord_list(trace)

        simple_fault['edge'] = \
            geoalchemy.WKTSpatialElement(
                'SRID=4326;LINESTRING(%s)' % trace_coords)

        surface = get_fault_surface(fault)

        location_list = surface.getLocationList()

        # polygon coordinates need to form a closed loop
        # the first point should also be the last point
        location_list.add(location_list.get(0))

        formatter = java.jclass("LocationListFormatter")(location_list)

        outline_coords = formatter.format()

        simple_fault['outline'] = \
            geoalchemy.WKTSpatialElement(
                'SRID=4326;POLYGON((%s))' % outline_coords)

        simple_fault_insert = {
            'table': '%s.simple_fault' % db.PSHAI_TS,
            'data': simple_fault}

        return simple_fault_insert

    def build_source_insert(fault):
        """
        Build up the source dict. See the documentation for
        :py:function:`parse_simple_fault_src` for more information.
        """
        source = db.SOURCE.copy()

        # NOTE(LB): this gid will be the same as the simple_fault.gid
        # This could be horribly wrong.
        source['gid'] = fault.getID()
        source['name'] = fault.getName()
        source['si_type'] = 'simple'
        source['tectonic_region'] = \
            TECTONIC_REGION_MAP.get(fault.getTectReg().name)
        source['rake'] = fault.getRake()

        source_insert = {
            'table': '%s.source' % db.PSHAI_TS,
            'data': source}

        return source_insert

    mfd_java_obj = fault.getMfd()

    mfd_insert = parse_mfd(fault, mfd_java_obj)
    simple_fault_insert = build_simple_fault_insert(fault)
    source_insert = build_source_insert(fault)

    return mfd_insert, simple_fault_insert, source_insert


def parse_complex_fault_src(_source_data):
    """
    :param _source_data:
    :type _source_data: jpype-wrapped java object of type
        `GEMSubductionFaultSourceData`
    """
    raise NotImplementedError


def parse_area_src(_source_data):
    """
    :param _source_data:
    :type _source_data: jpype-wrapped java object of type `GEMAreaSourceData`
    """
    raise NotImplementedError


def parse_point_src(_source_data):
    """
    :param _source_data:
    :type _source_data: jpype-wrapped java object of type `GEMPointSourceData`
    """
    raise NotImplementedError


def write_simple_fault(engine_meta, simple_data, owner_id, input_id):
    """
    Perform an insert of the given data.

    :param engine_meta: Database metadata object which we need to gain access
        to the appropriate table objects, which can then be used to perform
        insert operations.
    :type engine_meta: :py:class:`sqlalchemy.schema.MetaData`

    :param simple_data: 3-tuple of insert data (mfd, simple_fault, source). See
        the documentation for :py:function:`parse_simple_fault_src` for more
        information on the structure of this input.

    :param owner_id: Per the OpenQuake database standards, the tables in the
        database associated with a simple fault all have an 'owner_id' column.
        An 'owner_id' must be supplied for all new entries. (Note: The
        'owner_id' corresponds to the 'id' field of the 'admin.oq_user' table.
        We do this so we can know who created what, and also to enforce access
        restrictions on data, if necessary.
    :type owner_id: int

    :param int input_id: The database key of the uploaded input file from which
        this source was extracted. Only set (i.e. not `None`) when uploading
        via the GUI.

    :returns: List of dicts of table/record id pairs, indicating the tables and
        the primary keys of the new records. For example::
            [{'pshai.mfd_evd': 1},
             {'pshai.simple_fault': 7},
             {'pshai.source': 3}]
    """
    def do_insert(insert):
        """
        Set the owner_id for the record, insert the data, and return the id of
        the new record.

        This assumes one only record insertion.

        :param insert: the data to be inserted (a dict keyed by column names)
        :type insert: dict

        :returns: primary key of the new record
        """
        assert owner_id is not None, "owner_id should not be None"
        assert isinstance(owner_id, int), "owner_id should be an integer"

        table = engine_meta.tables[insert['table']]

        data = insert['data']

        data['owner_id'] = owner_id

        result = table.insert().execute(data)

        return result.inserted_primary_key[0]

    assert len(simple_data) == 3, \
        "Expected a 3-tuple: (mfd, simple_fault, source)"

    mfd, simple_fault, source = simple_data

    mfd_id = do_insert(mfd)

    if mfd['table'] == '%s.mfd_evd' % db.PSHAI_TS:
        simple_fault['data']['mfd_evd_id'] = mfd_id
    elif mfd['table'] == '%s.mfd_tgr' % db.PSHAI_TS:
        simple_fault['data']['mfd_tgr_id'] = mfd_id

    simple_id = do_insert(simple_fault)

    source['data']['simple_fault_id'] = simple_id

    # if an input_id is supplied, let's specify it
    # for the 'source' table entry
    if input_id:
        source['data']['input_id'] = input_id

    source_id = do_insert(source)

    return [
        {mfd['table']: mfd_id},
        {simple_fault['table']: simple_id},
        {source['table']: source_id}]


class SourceModelLoader(object):
    """
    Uses parsers (written in Java) to read a source model data from a file and
    injects the data into the appropriate database tables.
    """

    DEFAULT_MFD_BIN_WIDTH = 0.1

    # Functions for reading and transforming source model data.
    SRC_DATA_READ_FN_MAP = {
        '%s.GEMFaultSourceData' % SRC_DATA_PKG: {
            'fn': parse_simple_fault_src},
        '%s.GEMSubductionFaultSourceData' % SRC_DATA_PKG: {
            'fn': parse_complex_fault_src},
        '%s.GEMAreaSourceData' % SRC_DATA_PKG: {
            'fn': parse_area_src},
        '%s.GEMPointSourceData' % SRC_DATA_PKG: {
            'fn': parse_point_src}}

    # Functions for writing sources to the db.
    SRC_DATA_WRITE_FN_MAP = {
        '%s.GEMFaultSourceData' % SRC_DATA_PKG: {
            'fn': write_simple_fault},
        '%s.GEMSubductionFaultSourceData' % SRC_DATA_PKG: {
            'fn': None},
        '%s.GEMAreaSourceData' % SRC_DATA_PKG: {
            'fn': None},
        '%s.GEMPointSourceData' % SRC_DATA_PKG: {
            'fn': None}}

    def __init__(self, src_model_path, engine,
        mfd_bin_width=DEFAULT_MFD_BIN_WIDTH, owner_id=1, input_id=None):
        """
        :param src_model_path: path to a source model file
        :type src_model_path: str

        :param engine: db engine to provide connectivity and reflection
        :type engine: :py:class:`sqlalchemy.engine.base.Engine`

        :param mfd_bin_width: Magnitude Frequency Distribution bin width
        :type mfd_bin_width: float


        :param owner_id: ID of an admin.organization entity in the database. By
            default, the default 'GEM Foundation' group will be used.
            Note(LB): This is kind of ugly and needs to be revisited later.

        :param int input_id: The database key of the uploaded input file from
            which this source was extracted. Please note that the `input_id`
            will only be supplied when uploading source model files via the
            GUI.
        """
        self.src_model_path = src_model_path
        self.engine = engine
        self.mfd_bin_width = mfd_bin_width
        self.owner_id = owner_id
        self.input_id = input_id

        # Java SourceModelReader object
        self.src_reader = java.jclass('SourceModelReader')(
            self.src_model_path, self.mfd_bin_width)

        self.meta = sqlalchemy.MetaData(engine)
        self.meta.reflect(schema=db.PSHAI_TS)

    def close(self):
        """
        Clean up DB resources.
        """
        # 1) clear tables from meta
        self.meta.clear()
        # 2) release connections to the pool
        self.engine.dispose()

    def serialize(self):
        """
        Read the source model data and serialize to the DB.
        """

        results = []

        source_data = self.src_reader.read()  # ArrayList of source data types
        for src in source_data:

            # first, figure out what type we're dealing with
            src.__javaclass__.getName()
            source_type_class = src.__javaclass__.getName()

            # now get the proper parsing function
            read = self.SRC_DATA_READ_FN_MAP[source_type_class]['fn']

            write = self.SRC_DATA_WRITE_FN_MAP[source_type_class]['fn']

            # TODO: temporary workaround, since only simple faults are
            # supported right now
            # at least one of these will be None for complex, area, and point
            # sources

            if not (read and write):
                # for now, just skip this object
                continue

            results.extend(
                write(self.meta, read(src), owner_id=self.owner_id,
                input_id=self.input_id))

        return results


class CsvModelLoader(object):
    """
        Csv Model Loader which gets data from a particular CSV source and
        "serializes" the data to the database
    """
    def __init__(self, src_model_path, engine, schema):
        """
            :param src_model_path: path to a source model file
            :type src_model_path: str

            :param engine: db engine to provide connectivity and reflection
            :type engine: :py:class:`sqlalchemy.engine.base.Engine`

            :param schema: the schema needed to access the database
            :type schema: str
        """

        self.src_model_path = src_model_path
        self.engine = engine
        self.soup = None
        self.schema = schema
        self.csv_reader = None
        self.csv_fd = open(self.src_model_path, 'r')

    def _read_model(self):
        """
            Just initializes the csv DictReader
        """
        self.csv_reader = csv.DictReader(self.csv_fd, delimiter=',')

    def serialize(self):
        """
            Reads the model
            Writes to the db
        """
        self.soup = self._sql_soup_init(self.schema)
        self._read_model()
        self._write_to_db(self.csv_reader)

    # pylint: disable=R0201
    def _date_to_timestamp(self, *args):
        """
            Quick helper function to have a timestamp for the
            openquake postgres database
        """

        catalog_date = datetime.datetime(*args)
        return catalog_date.strftime('%Y-%m-%d %H:%M:%S')

    def _write_to_db(self, csv_reader):
        """
            :param csv_reader: DictReader instance
            :type csv_reader: DictReader object `csv.DictReader`
        """

        mags = ['mb_val', 'mb_val_error',
            'ml_val', 'ml_val_error',
            'ms_val', 'ms_val_error',
            'mw_val', 'mw_val_error']

        for row in csv_reader:

            timestamp = self._date_to_timestamp(int(row['year']),
                int(row['month']), int(row['day']), int(row['hour']),
                int(row['minute']), int(row['second']))

            surface = self.soup.surface(semi_minor=row['semi_minor'],
                semi_major=row['semi_major'],
                strike=row['strike'])

            for mag in mags:
                row[mag] = row[mag].strip()

                # if m*val* are empty or a series of blank spaces, we assume
                # that the val is -999 for convention (ask Graeme if we want to
                # change this)
                if len(row[mag]) == 0:
                    row[mag] = -999

                row[mag] = float(row[mag])

            magnitude = self.soup.magnitude(mb_val=row['mb_val'],
                                mb_val_error=row['mb_val_error'],
                                ml_val=row['ml_val'],
                                ml_val_error=row['ml_val_error'],
                                ms_val=row['ms_val'],
                                ms_val_error=row['ms_val_error'],
                                mw_val=row['mw_val'],
                                mw_val_error=row['mw_val_error'])

            wkt = 'POINT(%s %s)' % (row['longitude'], row['latitude'])
            self.soup.catalog(owner_id=1, time=timestamp,
                surface=surface, eventid=row['eventid'],
                agency=row['agency'], identifier=row['identifier'],
                time_error=row['time_error'], depth=row['depth'],
                depth_error=row['depth_error'], magnitude=magnitude,
                point=geoalchemy.WKTSpatialElement(wkt, 4326))

        # commit results
        self.soup.commit()

    def _sql_soup_init(self, schema):
        """
            Gets the schema to connect
            to the db, creates a SqlSoup instance, sets the schema

            :param schema: database schema
            :type schema: str
        """
        # be sure that autoflushing/expire_on_commit/autocommit are false
        soup_db = SqlSoup(self.engine,
            session=scoped_session(sessionmaker(autoflush=False,
            expire_on_commit=False, autocommit=False)))
        soup_db.schema = schema
        soup_db.catalog.relate('surface', soup_db.surface)
        soup_db.catalog.relate('magnitude', soup_db.magnitude)
        return soup_db<|MERGE_RESOLUTION|>--- conflicted
+++ resolved
@@ -33,12 +33,7 @@
 from sqlalchemy.orm import scoped_session, sessionmaker
 
 import geoalchemy
-<<<<<<< HEAD
-
-import math
-=======
 import numpy
->>>>>>> f1603eba
 import sqlalchemy
 
 from openquake import java

#  -*- coding: utf-8 -*-
#  vim: tabstop=4 shiftwidth=4 softtabstop=4

#  Copyright (c) 2015, GEM Foundation

#  OpenQuake is free software: you can redistribute it and/or modify it
#  under the terms of the GNU Affero General Public License as published
#  by the Free Software Foundation, either version 3 of the License, or
#  (at your option) any later version.

#  OpenQuake is distributed in the hope that it will be useful,
#  but WITHOUT ANY WARRANTY; without even the implied warranty of
#  MERCHANTABILITY or FITNESS FOR A PARTICULAR PURPOSE.  See the
#  GNU General Public License for more details.

#  You should have received a copy of the GNU Affero General Public License
#  along with OpenQuake.  If not, see <http://www.gnu.org/licenses/>.
# -*- coding: utf-8 -*-

import operator
import logging
import collections

import numpy

from openquake.baselib.general import groupby, split_in_blocks_2
from openquake.hazardlib.gsim.base import gsim_imt_dt
from openquake.risklib import scientific


<<<<<<< HEAD
def sorted_assets(assets_by_site):
    """
    :param assets_by_site: a list of lists of disjoint assets
    :returns: the assets sorted by .id
    """
    all_assets = []
    for assets in assets_by_site:
        all_assets.extend(assets)        
    return sorted(all_assets, key=operator.attrgetter('id'))

    
def _get_value(asset, field):
    try:
        name, lt = field.split('~')
    except ValueError:  # no ~ in field
        name, lt = 'value', field
    return getattr(asset, name)(lt)


# TODO: add deductibles, insurance_limits, retrofitting_values
=======
>>>>>>> d1e713fe
def build_asset_collection(assets_by_site):
    """
    :params assets_by_site: a list of lists of assets
    :returns: an array with composite dtype
    """
    first_asset = assets_by_site[0][0]
    loss_types = first_asset.values.keys()
    deductible_d = first_asset.deductibles or {}
    limit_d = first_asset.insurance_limits or {}
    retrofitting_d = first_asset.retrofitting_values or {}
    deductibles = ['deductible~%s' % name for name in deductible_d]
    limits = ['insurance_limit~%s' % name for name in limit_d]
    retrofittings = ['retrofitted~%s' % n for n in retrofitting_d]
    asset_dt = numpy.dtype(
        [('asset_ref', '|S20'), ('site_id', numpy.uint32)] +
        [(name, float) for name in
         loss_types + deductibles + limits + retrofittings])
    num_assets = sum(len(assets) for assets in assets_by_site)
    assetcol = numpy.zeros(num_assets, asset_dt)
    asset_ordinal = 0
    for sid, assets_ in enumerate(assets_by_site):
        for asset in sorted(assets_, key=operator.attrgetter('id')):
            record = assetcol[asset_ordinal]
            asset_ordinal += 1
            for field in asset_dt.fields:
                if field == 'asset_ref':
                    value = asset.id
                elif field == 'site_id':
                    value = sid
                elif field == 'fatalities':
                    value = asset.values[field]
                else:
<<<<<<< HEAD
                    value = _get_value(asset, field)
=======
                    try:
                        name, lt = field.split('~')
                    except ValueError:  # no ~ in field
                        name, lt = 'value', field
                    value = getattr(asset, name)(lt)
>>>>>>> d1e713fe
                record[field] = value
    return assetcol


class RiskModel(collections.Mapping):
    """
    A container (imt, taxonomy) -> workflow.

    :param workflows: a dictionary (imt, taxonomy) -> workflow
    :param damage_states: None or a list of damage states
    """
    def __init__(self, workflows, damage_states=None):
        self.damage_states = damage_states  # not None for damage calculations
        self._workflows = workflows

    def get_loss_types(self):
        """
        :returns: a sorted list with all the loss_types contained in the model
        """
        ltypes = set()
        for wf in self.values():
            ltypes.update(wf.loss_types)
        return sorted(ltypes)

    def get_taxonomies(self, imt=None):
        """
        :returns: the set of taxonomies which are part of the RiskModel
        """
        if imt is None:
            return set(taxonomy for imt, taxonomy in self)
        return set(taxonomy for imt_str, taxonomy in self if imt_str == imt)

    def get_imts(self, taxonomy=None):
        if taxonomy is None:
            return set(imt for imt, taxonomy in self)
        return set(imt for imt, taxo in self if taxo == taxonomy)

    def get_imt_taxonomies(self):
        """
        For each IMT in the risk model, yield pairs (imt, taxonomies)
        with the taxonomies associated to the IMT. For fragility functions,
        there is a single taxonomy for each IMT.
        """
        by_imt = operator.itemgetter(0)
        by_taxo = operator.itemgetter(1)
        return groupby(self, by_imt, lambda group: map(by_taxo, group)).items()

    def __getitem__(self, imt_taxo):
        return self._workflows[imt_taxo]

    def __iter__(self):
        return iter(sorted(self._workflows))

    def __len__(self):
        return len(self._workflows)

    def build_input(self, imt, hazards_by_site, assets_by_site, eps_dict=None):
        """
        :param imt: an Intensity Measure Type
        :param hazards_by_site: an array of hazards per each site
        :param assets_by_site: an array of assets per each site
        :param eps_dict: a dictionary of epsilons per each asset
        :returns: a :class:`RiskInput` instance
        """
        imt_taxonomies = [(imt, self.get_taxonomies(imt))]
        return RiskInput(imt_taxonomies, hazards_by_site,
                         assets_by_site, eps_dict)

    def build_inputs_from_ruptures(self, sitecol, all_ruptures,
                                   gsims_by_col, trunc_level, correl_model,
                                   eps_dict, hint):
        """
        :param sitecol: a SiteCollection instance
        :param all_ruptures: the complete list of SESRupture instances
        :param gsims_by_col: a dictionary of GSIM instances
        :param trunc_level: the truncation level (or None)
        :param correl_model: the correlation model (or None)
        :param eps_dict: a dictionary asset_ref -> epsilon array
        :param hint: hint for how many blocks to generate

        Yield :class:`RiskInputFromRuptures` instances.
        """
        imt_taxonomies = list(self.get_imt_taxonomies())
        num_epsilons = len(eps_dict.itervalues().next())
        by_col = operator.attrgetter('col_id')
        for ses_ruptures, indices in split_in_blocks_2(
                all_ruptures, range(num_epsilons), hint or 1, key=by_col):
            gsims = gsims_by_col[ses_ruptures[0].col_id]
            edic = {asset: eps[indices] for asset, eps in eps_dict.iteritems()}
            yield RiskInputFromRuptures(
                imt_taxonomies, sitecol, ses_ruptures,
                gsims, trunc_level, correl_model, edic)

    def gen_outputs(self, riskinputs, rlzs_assoc, monitor):
        """
        Group the assets per taxonomy and compute the outputs by using the
        underlying workflows. Yield the outputs generated as dictionaries
        out_by_rlz.

        :param riskinputs: a list of riskinputs with consistent IMT
        :param rlzs_assoc: a RlzsAssoc instance
        :param monitor: a monitor object used to measure the performance
        """
        mon_hazard = monitor('getting hazard')
        mon_risk = monitor('computing individual risk')
        for riskinput in riskinputs:
            try:
                assets_by_site = riskinput.assets_by_site
            except AttributeError:  # for event_based_risk
                assets_by_site = monitor.assets_by_site
            with mon_hazard:
                # get assets, hazards, epsilons
                a, h, e = riskinput.get_all(rlzs_assoc, assets_by_site)
            with mon_risk:
                # compute the outputs by using the worklow
                for imt, taxonomies in riskinput.imt_taxonomies:
                    for taxonomy in taxonomies:
                        assets, hazards, epsilons = [], [], []
                        for asset, hazard, epsilon in zip(a, h, e):
                            if asset.taxonomy == taxonomy:
                                assets.append(asset)
                                hazards.append(hazard[imt])
                                epsilons.append(epsilon)
                        if not assets:
                            continue
                        workflow = self[imt, taxonomy]
                        for out_by_rlz in workflow.gen_out_by_rlz(
                                assets, hazards, epsilons, riskinput.tags):
                            yield out_by_rlz
        mon_hazard.flush()
        mon_risk.flush()

    def __repr__(self):
        lines = ['%s: %s' % item for item in sorted(self.items())]
        return '<%s\n%s>' % (self.__class__.__name__, '\n'.join(lines))


class RiskInput(object):
    """
    Contains all the assets and hazard values associated to a given
    imt and site.

    :param imt: Intensity Measure Type string
    :param hazard_assets_by_taxo: pairs (hazard, {imt: assets}) for each site
    """
    def __init__(self, imt_taxonomies, hazard_by_site, assets_by_site,
                 eps_dict=None):
        [(self.imt, taxonomies)] = imt_taxonomies
        self.hazard_by_site = hazard_by_site
        self.assets_by_site = [
            [a for a in assets if a.taxonomy in taxonomies]
            for assets in assets_by_site]
        taxonomies = set()
        self.weight = 0
        for assets in self.assets_by_site:
            for asset in assets:
                taxonomies.add(asset.taxonomy)
            self.weight += len(assets)
        self.taxonomies = sorted(taxonomies)
        self.tags = None  # for API compatibility with RiskInputFromRuptures
        self.eps_dict = eps_dict or {}

    @property
    def imt_taxonomies(self):
        """Return a list of pairs (imt, taxonomies) with a single element"""
        return [(self.imt, self.taxonomies)]

    def get_all(self, rlzs_assoc, assets_by_site=None):
        """
        :returns:
            lists of assets, hazards and epsilons
        """
        assets, hazards, epsilons = [], [], []
        if assets_by_site is None:
            assets_by_site = self.assets_by_site
        for hazard, assets_ in zip(self.hazard_by_site, assets_by_site):
            for asset in assets_:
                assets.append(asset)
                hazards.append({self.imt: rlzs_assoc.combine(hazard)})
                epsilons.append(self.eps_dict.get(asset.id, None))
        return assets, hazards, epsilons

    def __repr__(self):
        return '<%s IMT=%s, taxonomy=%s, weight=%d>' % (
            self.__class__.__name__, self.imt, ', '.join(self.taxonomies),
            self.weight)


def make_eps_dict(assets_by_site, num_samples, seed, correlation):
    """
    :param assets_by_site: a list of lists of assets
    :param int num_samples: the number of ruptures
    :param int seed: a random seed
    :param float correlation: the correlation coefficient
    :returns: dictionary asset_id -> epsilons
    """
    eps_dict = {}  # asset_id -> epsilons
    all_assets = (a for assets in assets_by_site for a in assets)
    assets_by_taxo = groupby(all_assets, operator.attrgetter('taxonomy'))
    for taxonomy, assets in assets_by_taxo.iteritems():
        shape = (len(assets), num_samples)
        logging.info('Building %s epsilons for taxonomy %s', shape, taxonomy)
        zeros = numpy.zeros(shape)
        epsilons = scientific.make_epsilons(zeros, seed, correlation)
        for asset, eps in zip(assets, epsilons):
            eps_dict[asset.id] = eps
    return eps_dict


def expand(array, N):
    """
    Given a non-empty array with n elements, expands it to a larger
    array with N elements.

    >>> expand([1], 3)
    array([1, 1, 1])
    >>> expand([1, 2, 3], 10)
    array([1, 2, 3, 1, 2, 3, 1, 2, 3, 1])
    >>> expand(numpy.zeros((2, 10)), 5).shape
    (5, 10)
    >>> expand([1, 2], 2)  # already expanded
    [1, 2]
    """
    n = len(array)
    if n == 0:
        raise ValueError('Empty array')
    elif n >= N:
        return array
    return numpy.array([array[i % n] for i in xrange(N)])


class RiskInputFromRuptures(object):
    """
    Contains all the assets associated to the given IMT and a subsets of
    the ruptures for a given calculation.

    :param imt_taxonomies: list given by the risk model
    :param sitecol: SiteCollection instance
    :param assets_by_site: list of list of assets
    :param ses_ruptures: ordered array of SESRuptures
    :param gsims: list of GSIM instances
    :param trunc_level: truncation level for the GSIMs
    :param correl_model: correlation model for the GSIMs
    :params eps_dict: a dictionary asset_id -> epsilons
    """
    def __init__(self, imt_taxonomies, sitecol, ses_ruptures,
                 gsims, trunc_level, correl_model, eps_dict):
        self.imt_taxonomies = imt_taxonomies
        self.sitecol = sitecol
        self.ses_ruptures = numpy.array(ses_ruptures)
        self.col_id = ses_ruptures[0].col_id
        self.gsims = gsims
        self.trunc_level = trunc_level
        self.correl_model = correl_model
        self.weight = len(ses_ruptures)
        self.eps_dict = eps_dict
        self.imts = sorted(set(imt for imt, _ in imt_taxonomies))

    @property
    def tags(self):
        """
        :returns:
            the tags of the underlying ruptures, which are assumed to
            be already sorted.
        """
        return [sr.tag for sr in self.ses_ruptures]

    def compute_expand_gmfs(self):
        """
        :returns:
            an array R x N where N is the number of sites and
            R is the number of ruptures.
        """
        from openquake.commonlib.calculators.event_based import make_gmf_by_tag
        gmf_by_tag = make_gmf_by_tag(
            self.ses_ruptures, self.sitecol, self.imts,
            self.gsims, self.trunc_level, self.correl_model)
        gmf_dt = gsim_imt_dt(self.gsims, self.imts)
        n = len(self.sitecol)
        gmfs = numpy.zeros((len(gmf_by_tag), n), gmf_dt)
        for r, tag in enumerate(sorted(gmf_by_tag)):
            gmfa = gmf_by_tag[tag]
            expanded_gmf = numpy.zeros(n, gmf_dt)
            expanded_gmf[gmfa['idx']] = gmfa
            gmfs[r] = expanded_gmf
        return gmfs  # array R x N

    def get_all(self, rlzs_assoc, assets_by_site):
        """
        :returns:
            lists of assets, hazards and epsilons
        """
        assets, hazards, epsilons = [], [], []
        gmfs = self.compute_expand_gmfs()
        gsims = map(str, self.gsims)
        trt_id = rlzs_assoc.csm_info.get_trt_id(self.col_id)
        for assets_, hazard in zip(assets_by_site, gmfs.T):
            haz_by_imt_rlz = {imt: {} for imt in self.imts}
            for gsim in gsims:
                for imt in self.imts:
                    for rlz in rlzs_assoc[trt_id, gsim]:
                        haz_by_imt_rlz[imt][rlz] = hazard[gsim][imt]
            for asset in assets_:
                assets.append(asset)
                hazards.append(haz_by_imt_rlz)
                eps = expand(self.eps_dict[asset.id], len(self.ses_ruptures))
                epsilons.append(eps)
        return assets, hazards, epsilons

    def __repr__(self):
        return '<%s IMT_taxonomies=%s, weight=%d>' % (
            self.__class__.__name__, self.imt_taxonomies, self.weight)<|MERGE_RESOLUTION|>--- conflicted
+++ resolved
@@ -28,7 +28,6 @@
 from openquake.risklib import scientific
 
 
-<<<<<<< HEAD
 def sorted_assets(assets_by_site):
     """
     :param assets_by_site: a list of lists of disjoint assets
@@ -39,18 +38,6 @@
         all_assets.extend(assets)        
     return sorted(all_assets, key=operator.attrgetter('id'))
 
-    
-def _get_value(asset, field):
-    try:
-        name, lt = field.split('~')
-    except ValueError:  # no ~ in field
-        name, lt = 'value', field
-    return getattr(asset, name)(lt)
-
-
-# TODO: add deductibles, insurance_limits, retrofitting_values
-=======
->>>>>>> d1e713fe
 def build_asset_collection(assets_by_site):
     """
     :params assets_by_site: a list of lists of assets
@@ -83,15 +70,11 @@
                 elif field == 'fatalities':
                     value = asset.values[field]
                 else:
-<<<<<<< HEAD
-                    value = _get_value(asset, field)
-=======
                     try:
                         name, lt = field.split('~')
                     except ValueError:  # no ~ in field
                         name, lt = 'value', field
                     value = getattr(asset, name)(lt)
->>>>>>> d1e713fe
                 record[field] = value
     return assetcol
 

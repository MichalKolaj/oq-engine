# -*- coding: utf-8 -*-
# vim: tabstop=4 shiftwidth=4 softtabstop=4
#
# Copyright (C) 2013-2021 GEM Foundation
#
# OpenQuake is free software: you can redistribute it and/or modify it
# under the terms of the GNU Affero General Public License as published
# by the Free Software Foundation, either version 3 of the License, or
# (at your option) any later version.
#
# OpenQuake is distributed in the hope that it will be useful,
# but WITHOUT ANY WARRANTY; without even the implied warranty of
# MERCHANTABILITY or FITNESS FOR A PARTICULAR PURPOSE.  See the
# GNU Affero General Public License for more details.
#
# You should have received a copy of the GNU Affero General Public License
# along with OpenQuake. If not, see <http://www.gnu.org/licenses/>.
import re
import ast
import copy
import operator
import functools
import collections
import numpy
import scipy
import pandas

from openquake.baselib import hdf5
from openquake.baselib.node import Node
from openquake.baselib.general import AccumDict, cached_property, groupby
from openquake.hazardlib import valid, nrml, InvalidFile
from openquake.hazardlib.sourcewriter import obj_to_node
from openquake.risklib import scientific

U8 = numpy.uint8
U16 = numpy.uint16
U32 = numpy.uint32
F32 = numpy.float32
F64 = numpy.float64

COST_TYPE_REGEX = '|'.join(valid.cost_type.choices)
RISK_TYPE_REGEX = re.compile(
    r'(%s|occupants|fragility)_([\w_]+)' % COST_TYPE_REGEX)


def get_risk_files(inputs):
    """
    :param inputs: a dictionary key -> path name
    :returns: a pair (file_type, {risk_type: path})
    """
    rfs = {}
    job_ini = inputs['job_ini']
    for key in sorted(inputs):
        if key == 'fragility':
            # backward compatibily for .ini files with key fragility_file
            # instead of structural_fragility_file
            rfs['fragility/structural'] = inputs[
                'structural_fragility'] = inputs[key]
            del inputs['fragility']
        elif key.endswith(('_fragility', '_vulnerability', '_consequence')):
            match = RISK_TYPE_REGEX.match(key)
            if match and 'retrofitted' not in key and 'consequence' not in key:
                rfs['%s/%s' % (match.group(2), match.group(1))] = inputs[key]
            elif match is None:
                raise ValueError('Invalid key in %s: %s_file' % (job_ini, key))
    return rfs


# ########################### vulnerability ############################## #

def filter_vset(elem):
    return elem.tag.endswith('discreteVulnerabilitySet')


@obj_to_node.add('VulnerabilityFunction')
def build_vf_node(vf):
    """
    Convert a VulnerabilityFunction object into a Node suitable
    for XML conversion.
    """
    nodes = [Node('imls', {'imt': vf.imt}, vf.imls),
             Node('meanLRs', {}, vf.mean_loss_ratios),
             Node('covLRs', {}, vf.covs)]
    return Node(
        'vulnerabilityFunction',
        {'id': vf.id, 'dist': vf.distribution_name}, nodes=nodes)


class RiskFuncList(list):
    """
    A list of risk functions with attributes .id, .loss_type, .kind
    """
    def groupby_id(self, kind=None):
        """
        :param kind: if not None, filter the risk functions on that kind
        :returns: double dictionary id -> loss_type, kind -> risk_function
        """
        ddic = {}
        for riskid, riskfuncs in groupby(
                self, operator.attrgetter('id')).items():
            dic = groupby(
                riskfuncs, operator.attrgetter('loss_type', 'kind'))
            # there is a single risk function in each lst below
            if kind:
                ddic[riskid] = {(lt, k): lst[0] for (lt, k), lst in dic.items()
                                if k == kind}
            else:
                ddic[riskid] = {ltk: lst[0] for ltk, lst in dic.items()}
        return ddic


def get_risk_functions(oqparam, kind='vulnerability fragility consequence '
                       'vulnerability_retrofitted'):
    """
    :param oqparam:
        an OqParam instance
    :param kind:
        a space-separated string with the kinds of risk models to read
    :returns:
        a list of risk functions
    """
    kinds = kind.split()
    rmodels = AccumDict()
    for kind in kinds:
        for key in sorted(oqparam.inputs):
            mo = re.match('(occupants|%s)_%s$' % (COST_TYPE_REGEX, kind), key)
            if mo:
                loss_type = mo.group(1)  # the cost_type in the key
                # can be occupants, structural, nonstructural, ...
                rmodel = nrml.to_python(oqparam.inputs[key])
                if len(rmodel) == 0:
                    raise InvalidFile('%s is empty!' % oqparam.inputs[key])
                rmodels[loss_type, kind] = rmodel
                if rmodel.lossCategory is None:  # NRML 0.4
                    continue
                cost_type = str(rmodel.lossCategory)
                rmodel_kind = rmodel.__class__.__name__
                kind_ = kind.replace('_retrofitted', '')  # strip retrofitted
                if not rmodel_kind.lower().startswith(kind_):
                    raise ValueError(
                        'Error in the file "%s_file=%s": is '
                        'of kind %s, expected %s' % (
                            key, oqparam.inputs[key], rmodel_kind,
                            kind.capitalize() + 'Model'))
                if cost_type != loss_type:
                    raise ValueError(
                        'Error in the file "%s_file=%s": lossCategory is of '
                        'type "%s", expected "%s"' %
                        (key, oqparam.inputs[key],
                         rmodel.lossCategory, loss_type))
    cl_risk = oqparam.calculation_mode in ('classical', 'classical_risk')
    rlist = RiskFuncList()
    rlist.limit_states = []
    for (loss_type, kind), rm in sorted(rmodels.items()):
        if kind == 'fragility':
            for (imt, riskid), ffl in sorted(rm.items()):
                if not rlist.limit_states:
                    rlist.limit_states.extend(rm.limitStates)
                # we are rejecting the case of loss types with different
                # limit states; this may change in the future
                assert rlist.limit_states == rm.limitStates, (
                    rlist.limit_states, rm.limitStates)
                ffl.loss_type = loss_type
                ffl.kind = kind
                rlist.append(ffl)
        elif kind == 'consequence':
            for riskid, cf in sorted(rm.items()):
                rf = hdf5.ArrayWrapper(
                    cf, dict(id=riskid, loss_type=loss_type, kind=kind))
                rlist.append(rf)
        else:  # vulnerability, vulnerability_retrofitted
            # only for classical_risk reduce the loss_ratios
            # to make sure they are strictly increasing
            for (imt, riskid), rf in sorted(rm.items()):
                rf = rf.strictly_increasing() if cl_risk else rf
                rf.loss_type = loss_type
                rf.kind = kind
                rlist.append(rf)
    return rlist


<<<<<<< HEAD
def get_values(loss_type, assets, time_event=None):
    """
    :returns:
        a numpy array with the values for the given assets, depending on the
        loss_type.
    """
    sid = assets['site_id']
    if loss_type == 'occupants' and time_event:
        val = assets['occupants_%s' % time_event]
    else:
        val = assets['value-' + loss_type]
    return pandas.DataFrame(dict(sid=sid, val=val), assets.index)


=======
>>>>>>> 8e52db50
loss_poe_dt = numpy.dtype([('loss', F64), ('poe', F64)])


def rescale(curves, values):
    """
    Multiply the losses in each curve of kind (losses, poes) by the
    corresponding value.

    :param curves: an array of shape (A, 2, C)
    :param values: an array of shape (A,)
    """
    A, _, C = curves.shape
    assert A == len(values), (A, len(values))
    array = numpy.zeros((A, C), loss_poe_dt)
    array['loss'] = [c * v for c, v in zip(curves[:, 0], values)]
    array['poe'] = curves[:, 1]
    return array


class RiskModel(object):
    """
    Base class. Can be used in the tests as a mock.

    :param taxonomy: a taxonomy string
    :param risk_functions: a dict (loss_type, kind) -> risk_function
    """
    time_event = None  # used in scenario_risk
    compositemodel = None  # set by get_crmodel

    def __init__(self, calcmode, taxonomy, risk_functions, **kw):
        self.calcmode = calcmode
        self.taxonomy = taxonomy
        self.risk_functions = risk_functions
        vars(self).update(kw)
        steps = kw.get('lrem_steps_per_interval')
        if calcmode in 'classical_risk':
            self.loss_ratios = {
                lt: tuple(vf.mean_loss_ratios_with_steps(steps))
                for (lt, kind), vf in risk_functions.items()}
        if calcmode == 'classical_bcr':
            self.loss_ratios_orig = {
                lt: tuple(vf.mean_loss_ratios_with_steps(steps))
                for (lt, kind), vf in risk_functions.items()
                if kind == 'vulnerability'}
            self.loss_ratios_retro = {
                lt: tuple(vf.mean_loss_ratios_with_steps(steps))
                for (lt, kind), vf in risk_functions.items()
                if kind == 'vulnerability_retrofitted'}

    @property
    def loss_types(self):
        """
        The list of loss types in the underlying vulnerability functions,
        in lexicographic order
        """
        return sorted(lt for (lt, kind) in self.risk_functions)

    def __call__(self, loss_type, assets, gmf_df,
                 col=None, rndgen=None, AE=None):
        meth = getattr(self, self.calcmode)
        res = meth(loss_type, assets, gmf_df, col, rndgen, AE)
        return res

    def __toh5__(self):
        return self.risk_functions, {'taxonomy': self.taxonomy}

    def __fromh5__(self, dic, attrs):
        vars(self).update(attrs)
        self.risk_functions = dic

    def __repr__(self):
        return '<%s %s>' % (self.__class__.__name__, self.taxonomy)

    # ######################## calculation methods ######################### #

    def classical_risk(self, loss_type, assets, hazard_curve,
                       col=None, rng=None, AE=None):
        """
        :param str loss_type:
            the loss type considered
        :param assets:
            assets is an iterator over A
            :class:`openquake.risklib.scientific.Asset` instances
        :param hazard_curve:
            an array of poes
        :param eps:
            ignored, here only for API compatibility with other calculators
        :returns:
            a composite array (loss, poe) of shape (A, C)
        """
        n = len(assets)
        vf = self.risk_functions[loss_type, 'vulnerability']
        lratios = self.loss_ratios[loss_type]
        imls = self.hazard_imtls[vf.imt]
        values = assets['value-' + loss_type]
        lrcurves = numpy.array(
            [scientific.classical(vf, imls, hazard_curve, lratios)] * n)
        return rescale(lrcurves, values)

    def classical_bcr(self, loss_type, assets, hazard,
                      col=None, rng=None, AE=None):
        """
        :param loss_type: the loss type
        :param assets: a list of N assets of the same taxonomy
        :param hazard: a dictionary col -> hazard curve
        :param _eps: dummy parameter, unused
        :returns: a list of triples (eal_orig, eal_retro, bcr_result)
        """
        if loss_type != 'structural':
            raise NotImplementedError(
                'retrofitted is not defined for ' + loss_type)
        n = len(assets)
        self.assets = assets
        vf = self.risk_functions[loss_type, 'vulnerability']
        imls = self.hazard_imtls[vf.imt]
        vf_retro = self.risk_functions[loss_type, 'vulnerability_retrofitted']
        curves_orig = functools.partial(
            scientific.classical, vf, imls,
            loss_ratios=self.loss_ratios_orig[loss_type])
        curves_retro = functools.partial(
            scientific.classical, vf_retro, imls,
            loss_ratios=self.loss_ratios_retro[loss_type])
        original_loss_curves = numpy.array([curves_orig(hazard)] * n)
        retrofitted_loss_curves = numpy.array([curves_retro(hazard)] * n)

        eal_original = numpy.array([scientific.average_loss(lc)
                                    for lc in original_loss_curves])

        eal_retrofitted = numpy.array([scientific.average_loss(lc)
                                       for lc in retrofitted_loss_curves])

        bcr_results = [
            scientific.bcr(
                eal_original[i], eal_retrofitted[i],
                self.interest_rate, self.asset_life_expectancy,
                asset['value-' + loss_type], asset['retrofitted'])
            for i, asset in enumerate(assets.to_records())]
        return list(zip(eal_original, eal_retrofitted, bcr_results))

    def classical_damage(self, loss_type, assets, hazard_curve,
                         col=None, rng=None, AE=None):
        """
        :param loss_type: the loss type
        :param assets: a list of N assets of the same taxonomy
        :param hazard_curve: a dictionary col -> hazard curve
        :returns: an array of N x D elements

        where N is the number of points and D the number of damage states.
        """
        ffl = self.risk_functions[loss_type, 'fragility']
        hazard_imls = self.hazard_imtls[ffl.imt]
        debug = False  # assets['id'] == b'a5' to debug case_master
        rtime = self.risk_investigation_time or self.investigation_time
        damage = scientific.classical_damage(
            ffl, hazard_imls, hazard_curve,
            investigation_time=self.investigation_time,
            risk_investigation_time=rtime,
            steps_per_interval=self.steps_per_interval, debug=debug)
        res = numpy.array([a['number'] * damage for a in assets.to_records()])
        return res

    def event_based_risk(self, loss_type, assets, gmf_df, col, rndgen, AE):
        """
        :returns: an array of shape (A, E)
        """
<<<<<<< HEAD
        values = get_values(loss_type, assets, self.time_event)  # val, site_id
        vals = {sid: df.val for sid, df in values.groupby('site_id')}
        vf = self.risk_functions[loss_type, 'vulnerability']
        mean_covs = vf.interpolate(gmf_df[col].to_numpy())
        allmeans = []
        alleids = []
        allvalues = []
        for sid, eid, mc in zip(gmf_df.sid, gmf_df.eid, mean_covs):
            for val in vals[sid]:
                allvalues.append(val)
                allmeans.append(mc)
                alleids.append(eid)
        return vf.sample(allvalues, allmeans, alleids, rndgen, AE)
=======
        sid = assets['site_id']
        if loss_type == 'occupants' and self.time_event:
            val = assets['occupants_%s' % self.time_event].to_numpy()
        else:
            val = assets['value-' + loss_type].to_numpy()
        asset_df = pandas.DataFrame(dict(aid=assets.index, val=val), sid)
        vf = self.risk_functions[loss_type, 'vulnerability']
        losses = vf(asset_df, gmf_df, col, rndgen, AE,
                    self.minimum_asset_loss[loss_type])
        return losses
>>>>>>> 8e52db50

    scenario = ebrisk = scenario_risk = event_based_risk

    def scenario_damage(self, loss_type, assets, gmf_df, col,
                        rng=None, AE=None):
        """
        :param loss_type: the loss type
        :param assets: a list of A assets of the same taxonomy
        :param gmf_df: a DataFrame of GMFs
        :param epsilons: dummy parameter, unused
        :returns: an array of shape (A, E, D) elements

        where N is the number of points, E the number of events
        and D the number of damage states.
        """
        gmvs = gmf_df[col].to_numpy()
        ffs = self.risk_functions[loss_type, 'fragility']
        damages = scientific.scenario_damage(ffs, gmvs).T
        return numpy.array([damages] * len(assets))

    event_based_damage = scenario_damage


# NB: the approach used here relies on the convention of having the
# names of the arguments of the RiskModel class to be equal to the
# names of the parameter in the oqparam object. This is seen as a
# feature, since it forces people to be consistent with the names,
# in the spirit of the 'convention over configuration' philosophy
def get_riskmodel(taxonomy, oqparam, **extra):
    """
    Return an instance of the correct risk model class, depending on the
    attribute `calculation_mode` of the object `oqparam`.

    :param taxonomy:
        a taxonomy string
    :param oqparam:
        an object containing the parameters needed by the RiskModel class
    :param extra:
        extra parameters to pass to the RiskModel class
    """
    extra['hazard_imtls'] = oqparam.imtls
    extra['investigation_time'] = oqparam.investigation_time
    extra['risk_investigation_time'] = oqparam.risk_investigation_time
    extra['lrem_steps_per_interval'] = oqparam.lrem_steps_per_interval
    extra['steps_per_interval'] = oqparam.steps_per_interval
    extra['time_event'] = oqparam.time_event
    extra['minimum_asset_loss'] = oqparam.minimum_asset_loss
    if oqparam.calculation_mode == 'classical_bcr':
        extra['interest_rate'] = oqparam.interest_rate
        extra['asset_life_expectancy'] = oqparam.asset_life_expectancy
    return RiskModel(oqparam.calculation_mode, taxonomy, **extra)


# ######################## CompositeRiskModel #########################

class ValidationError(Exception):
    pass


class CompositeRiskModel(collections.abc.Mapping):
    """
    A container (riskid, kind) -> riskmodel

    :param oqparam:
        an :class:`openquake.commonlib.oqvalidation.OqParam` instance
    :param fragdict:
        a dictionary riskid -> loss_type -> fragility functions
    :param vulndict:
        a dictionary riskid -> loss_type -> vulnerability function
    :param consdict:
        a dictionary riskid -> loss_type -> consequence functions
    """
    @classmethod
    # TODO: reading new-style consequences is missing
    def read(cls, dstore, oqparam):
        """
        :param dstore: a DataStore instance
        :returns: a :class:`CompositeRiskModel` instance
        """
        risklist = RiskFuncList()
        risklist.limit_states = dstore.get_attr('crm', 'limit_states')
        df = dstore.read_df('crm', ['riskid', 'loss_type'])
        for rf_json in df.riskfunc:
            rf = hdf5.json_to_obj(rf_json)
            lt = rf.loss_type
            if rf.kind == 'fragility':  # rf is a FragilityFunctionList
                risklist.append(rf)
            else:  # rf is a vulnerability function
                rf.init()
                if lt.endswith('_retrofitted'):
                    # strip _retrofitted, since len('_retrofitted') = 12
                    rf.loss_type = lt[:-12]
                    rf.kind = 'vulnerability_retrofitted'
                else:
                    rf.loss_type = lt
                    rf.kind = 'vulnerability'
                risklist.append(rf)
        crm = CompositeRiskModel(oqparam, risklist)
        crm.tmap = ast.literal_eval(dstore.get_attr('crm', 'tmap'))
        return crm

    def __init__(self, oqparam, risklist, consdict=()):
        self.oqparam = oqparam
        self.risklist = risklist  # by taxonomy
        self.consdict = consdict or {}  # new style consequences, by anything
        self.init()

    def compute_csq(self, asset, fractions, loss_type):
        """
        :param asset: asset record
        :param fractions: array of probabilies of shape (E, D)
        :param loss_type: loss type as a string
        :returns: a dict consequence_name -> array of length E
        """
        csq = {}  # cname -> values per event
        for byname, coeffs in self.consdict.items():
            if len(coeffs):
                cname, tagname = byname.split('_by_')
                func = scientific.consequence[cname]
                coeffs = coeffs[asset[tagname]][loss_type]
                csq[cname] = func(coeffs, asset, fractions[:, 1:], loss_type)
        return csq

    def init(self):
        oq = self.oqparam
        if self.risklist:
            oq.set_risk_imts(self.risklist)
        # extract the consequences from the risk models, if any
        if 'losses_by_taxonomy' not in self.consdict:
            self.consdict['losses_by_taxonomy'] = {}
        for riskid, dic in self.risklist.groupby_id(
                kind='consequence').items():
            if dic:
                dtlist = [(lt, F32) for lt, kind in dic]
                coeffs = numpy.zeros(
                    len(self.risklist.limit_states), dtlist)
                for (lt, kind), cf in dic.items():
                    coeffs[lt] = cf
                self.consdict['losses_by_taxonomy'][riskid] = coeffs
        self.damage_states = []
        self._riskmodels = {}  # riskid -> crmodel
        if oq.calculation_mode.endswith('_bcr'):
            # classical_bcr calculator
            for riskid, risk_functions in self.risklist.groupby_id().items():
                self._riskmodels[riskid] = get_riskmodel(
                    riskid, oq, risk_functions=risk_functions)
        elif (any(rf.kind == 'fragility' for rf in self.risklist) or
              'damage' in oq.calculation_mode):
            # classical_damage/scenario_damage calculator
            if oq.calculation_mode in ('classical', 'scenario'):
                # case when the risk files are in the job_hazard.ini file
                oq.calculation_mode += '_damage'
                if 'exposure' not in oq.inputs:
                    raise RuntimeError(
                        'There are risk files in %r but not '
                        'an exposure' % oq.inputs['job_ini'])

            self.damage_states = ['no_damage'] + list(
                self.risklist.limit_states)
            for riskid, ffs_by_lt in self.risklist.groupby_id().items():
                self._riskmodels[riskid] = get_riskmodel(
                    riskid, oq, risk_functions=ffs_by_lt)
        else:
            # classical, event based and scenario calculators
            for riskid, vfs in self.risklist.groupby_id().items():
                self._riskmodels[riskid] = get_riskmodel(
                    riskid, oq, risk_functions=vfs)
        self.primary_imtls = oq.get_primary_imtls()
        self.imtls = oq.imtls
        self.lti = {}  # loss_type -> idx
        self.covs = 0  # number of coefficients of variation
        # build a sorted list with all the loss_types contained in the model
        ltypes = set()
        for rm in self.values():
            ltypes.update(rm.loss_types)
        self.loss_types = sorted(ltypes)
        self.taxonomies = set()
        self.distributions = set()
        for riskid, rm in self._riskmodels.items():
            self.taxonomies.add(riskid)
            rm.compositemodel = self
            for lt, rf in rm.risk_functions.items():
                if hasattr(rf, 'distribution_name'):
                    self.distributions.add(rf.distribution_name)
                if hasattr(rf, 'init'):  # vulnerability function
                    if oq.ignore_covs:
                        rf.covs = numpy.zeros_like(rf.covs)
                    rf.init()
                # save the number of nonzero coefficients of variation
                if hasattr(rf, 'covs') and rf.covs.any():
                    self.covs += 1
            rm.imt_by_lt = {}  # dictionary loss_type -> imt
            for lt, kind in rm.risk_functions:
                if kind in 'vulnerability fragility':
                    imt = rm.risk_functions[lt, kind].imt
                    rm.imt_by_lt[lt] = imt
        self.curve_params = self.make_curve_params()
        iml = collections.defaultdict(list)
        # ._riskmodels is empty if read from the hazard calculation
        for riskid, rm in self._riskmodels.items():
            for lt, rf in rm.risk_functions.items():
                if hasattr(rf, 'imt'):
                    iml[rf.imt].append(rf.imls[0])
        if sum(oq.minimum_intensity.values()) == 0 and iml:
            oq.minimum_intensity = {imt: min(ls) for imt, ls in iml.items()}

    def eid_dmg_dt(self):
        """
        :returns: a dtype (eid, dmg)
        """
        L = len(self.lti)
        D = len(self.damage_states)
        return numpy.dtype([('eid', U32), ('dmg', (F32, (L, D)))])

    def asset_damage_dt(self, float_dmg_dist):
        """
        :returns: a list [('aid', U32), ('eid', U32), ('lid', U8),
                          ('moderate_0', U32), ...]
        """
        dt = F32 if float_dmg_dist else U32
        dtlist = [('aid', U32), ('eid', U32), ('lid', U8)]
        for dmg in self.damage_states[1:]:
            dtlist.append((dmg, dt))
        return dtlist

    def reduce_cons_model(self, tagcol):
        """
        Convert the dictionaries tag -> coeffs in the consequence model
        into dictionaries tag index -> coeffs (one per cname)
        """
        for cname_by_tagname, dic in self.consdict.items():
            # for instance losses_by_taxonomy
            cname, tagname = cname_by_tagname.split('_by_')
            tagidx = tagcol.get_tagidx(tagname)
            newdic = {tagidx[tag]: cf for tag, cf in dic.items()
                      if tag in tagidx}  # tag in the exposure
            self.consdict[cname_by_tagname] = newdic

    @cached_property
    def taxonomy_dict(self):
        """
        :returns: a dict taxonomy string -> taxonomy index
        """
        # .taxonomy must be set by the engine
        tdict = {taxo: idx for idx, taxo in enumerate(self.taxonomy)}
        return tdict

    def get_consequences(self):
        """
        :returns: the list of available consequences
        """
        csq = []
        for cname_by_tagname, arr in self.consdict.items():
            if len(arr):
                csq.append(cname_by_tagname.split('_by_')[0])
        return csq

    def make_curve_params(self):
        # the CurveParams are used only in classical_risk, classical_bcr
        # NB: populate the inner lists .loss_types too
        cps = []
        for lti, loss_type in enumerate(self.loss_types):
            if self.oqparam.calculation_mode in (
                    'classical', 'classical_risk'):
                curve_resolutions = set()
                lines = []
                allratios = []
                for taxo in sorted(self):
                    rm = self[taxo]
                    rf = rm.risk_functions.get((loss_type, 'vulnerability'))
                    if rf and loss_type in rm.loss_ratios:
                        ratios = rm.loss_ratios[loss_type]
                        allratios.append(ratios)
                        curve_resolutions.add(len(ratios))
                        lines.append('%s %d' % (rf, len(ratios)))
                if len(curve_resolutions) > 1:
                    # number of loss ratios is not the same for all taxonomies:
                    # then use the longest array; see classical_risk case_5
                    allratios.sort(key=len)
                    for rm in self.values():
                        if rm.loss_ratios[loss_type] != allratios[-1]:
                            rm.loss_ratios[loss_type] = allratios[-1]
                            # logging.debug(f'Redefining loss ratios for {rm}')
                cp = scientific.CurveParams(
                    lti, loss_type, max(curve_resolutions), allratios[-1], True
                ) if curve_resolutions else scientific.CurveParams(
                    lti, loss_type, 0, [], False)
            else:  # used only to store the association l -> loss_type
                cp = scientific.CurveParams(lti, loss_type, 0, [], False)
            cps.append(cp)
            self.lti[loss_type] = lti
        return cps

    def get_loss_ratios(self):
        """
        :returns: a 1-dimensional composite array with loss ratios by loss type
        """
        lst = [('user_provided', numpy.bool)]
        for cp in self.curve_params:
            lst.append((cp.loss_type, F32, len(cp.ratios)))
        loss_ratios = numpy.zeros(1, numpy.dtype(lst))
        for cp in self.curve_params:
            loss_ratios['user_provided'] = cp.user_provided
            loss_ratios[cp.loss_type] = tuple(cp.ratios)
        return loss_ratios

    def __getitem__(self, taxo):
        return self._riskmodels[taxo]

    def get_output(self, taxo, assets, haz, sec_losses=(), rndgen=None,
                   rlz=None, AE=None):
        """
        :param taxo: a taxonomy index
        :param assets: a DataFrame of assets of the given taxonomy
        :param haz: a DataFrame of GMVs on that site
        :param sec_losses: a list of SecondaryLoss instances
        :param rndgen: a MultiEventRNG instance
        :param rlz: a realization index (or None)
        :param AE: a shape (A, E) or None
        :returns: a dictionary of arrays
        """
        primary = self.primary_imtls
        alias = {imt: 'gmv_%d' % i for i, imt in enumerate(primary)}
        event = hasattr(haz, 'eid')
        eids = haz.eid.to_numpy() if event else [None]
        dic = dict(eids=eids, assets=assets.to_records(), rlzi=rlz,
                   loss_types=self.loss_types, haz=haz)
        for lt in self.loss_types:
            arrays = []
            rmodels, weights = self.get_rmodels_weights(lt, taxo)
            for rm in rmodels:
                imt = rm.imt_by_lt[lt]
                col = alias.get(imt, imt)
                if event:
                    arrays.append(rm(lt, assets, haz, col, rndgen, AE))
                else:  # classical
                    hcurve = haz.array[self.imtls(imt), 0]
                    arrays.append(rm(lt, assets, hcurve))

            # average on the risk models (unsupported for classical_risk)
            dic[lt] = arrays[0]
            if weights[0] != 1:
                dic[lt] *= weights[0]
            for arr, w in zip(arrays[1:], weights[1:]):
                dic[lt] += arr * w

        # compute secondary losses, if any
        # FIXME: it should be moved up, before the computation of the mean
        for sec_loss in sec_losses:
            for sec_lt in sec_loss.outputs:
                dic[sec_lt] = scipy.sparse.dok_matrix(AE)
            sec_loss.update(dic)
        return dic

    def get_rmodels_weights(self, loss_type, taxidx):
        """
        :returns: a list of weighted risk models for the given taxonomy index
        """
        rmodels, weights = [], []
        for key, weight in self.tmap[loss_type][taxidx]:
            rmodels.append(self._riskmodels[key])
            weights.append(weight)
        return rmodels, weights

    def __iter__(self):
        return iter(sorted(self._riskmodels))

    def __len__(self):
        return len(self._riskmodels)

    def reduce(self, taxonomies):
        """
        :param taxonomies: a set of taxonomies
        :returns: a new CompositeRiskModel reduced to the given taxonomies
        """
        new = copy.copy(self)
        new._riskmodels = {}
        for riskid, rm in self._riskmodels.items():
            if riskid in taxonomies:
                new._riskmodels[riskid] = rm
                rm.compositemodel = new
        return new

    def get_attrs(self):
        loss_types = hdf5.array_of_vstr(self.loss_types)
        limit_states = hdf5.array_of_vstr(self.damage_states[1:]
                                          if self.damage_states else [])
        attrs = dict(covs=self.covs, loss_types=loss_types,
                     limit_states=limit_states,
                     tmap=repr(getattr(self, 'tmap', [])))
        rf = next(iter(self.values()))
        if hasattr(rf, 'loss_ratios'):
            for lt in self.loss_types:
                attrs['loss_ratios_' + lt] = rf.loss_ratios[lt]
        return attrs

    def to_dframe(self):
        """
        :returns: a DataFrame containing all risk functions
        """
        dic = {'riskid': [], 'loss_type': [], 'riskfunc': []}
        for riskid, rm in self._riskmodels.items():
            for (lt, kind), rf in rm.risk_functions.items():
                dic['riskid'].append(riskid)
                dic['loss_type'].append(lt)
                dic['riskfunc'].append(hdf5.obj_to_json(rf))
        return pandas.DataFrame(dic)

    def __repr__(self):
        lines = ['%s: %s' % item for item in sorted(self.items())]
        return '<%s\n%s>' % (self.__class__.__name__, '\n'.join(lines))<|MERGE_RESOLUTION|>--- conflicted
+++ resolved
@@ -179,23 +179,8 @@
     return rlist
 
 
-<<<<<<< HEAD
-def get_values(loss_type, assets, time_event=None):
-    """
-    :returns:
-        a numpy array with the values for the given assets, depending on the
-        loss_type.
-    """
     sid = assets['site_id']
-    if loss_type == 'occupants' and time_event:
-        val = assets['occupants_%s' % time_event]
-    else:
-        val = assets['value-' + loss_type]
     return pandas.DataFrame(dict(sid=sid, val=val), assets.index)
-
-
-=======
->>>>>>> 8e52db50
 loss_poe_dt = numpy.dtype([('loss', F64), ('poe', F64)])
 
 
@@ -361,21 +346,6 @@
         """
         :returns: an array of shape (A, E)
         """
-<<<<<<< HEAD
-        values = get_values(loss_type, assets, self.time_event)  # val, site_id
-        vals = {sid: df.val for sid, df in values.groupby('site_id')}
-        vf = self.risk_functions[loss_type, 'vulnerability']
-        mean_covs = vf.interpolate(gmf_df[col].to_numpy())
-        allmeans = []
-        alleids = []
-        allvalues = []
-        for sid, eid, mc in zip(gmf_df.sid, gmf_df.eid, mean_covs):
-            for val in vals[sid]:
-                allvalues.append(val)
-                allmeans.append(mc)
-                alleids.append(eid)
-        return vf.sample(allvalues, allmeans, alleids, rndgen, AE)
-=======
         sid = assets['site_id']
         if loss_type == 'occupants' and self.time_event:
             val = assets['occupants_%s' % self.time_event].to_numpy()
@@ -386,7 +356,6 @@
         losses = vf(asset_df, gmf_df, col, rndgen, AE,
                     self.minimum_asset_loss[loss_type])
         return losses
->>>>>>> 8e52db50
 
     scenario = ebrisk = scenario_risk = event_based_risk
 

--- conflicted
+++ resolved
@@ -66,8 +66,6 @@
 
 include_dirs = [numpy.get_include()]
 
-<<<<<<< HEAD
-
 # hack to make unittest to understand the attributes added by nose
 # this is used only to skip the slow tests
 def addTest(self, test):
@@ -79,8 +77,6 @@
 import unittest
 unittest.BaseTestSuite.addTest = addTest
 
-=======
->>>>>>> 2d104656
 setup(
     name='openquake.hazardlib',
     version=version,
@@ -117,11 +113,7 @@
         "README.rst", "LICENSE", "CONTRIBUTORS.txt"]},
     namespace_packages=['openquake'],
     include_package_data=True,
-<<<<<<< HEAD
-    test_suite='openquake.hazardlib',
-=======
     test_loader='openquake.baselib.testloader:TestLoader',
     test_suite='openquake.baselib,openquake.hazardlib',
->>>>>>> 2d104656
     zip_safe=False,
 )